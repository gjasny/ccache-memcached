--- conflicted
+++ resolved
@@ -187,15 +187,6 @@
 int memccached_raw_set(const char *key, const char* data, size_t len);
 int memccached_set(
 	const char *key,
-<<<<<<< HEAD
-	const char *out, const char *stderr, const char *dia, const char *dep,
-	size_t out_len, size_t stderr_len, size_t dia_len, size_t dep_len);
-void *memccached_raw_get(const char *key, char **data, size_t *len);
-void* memccached_get(
-	const char *key,
-	char **out, char **stderr, char **dia, char **dep,
-	size_t *out_len, size_t *stderr_len, size_t *dia_len, size_t *dep_len);
-=======
 	const char *out, const char *err, const char *dia, const char *dep,
 	size_t out_len, size_t err_len, size_t dia_len, size_t dep_len);
 void *memccached_raw_get(const char *key, char **data, size_t *len);
@@ -203,7 +194,6 @@
 	const char *key,
 	char **out, char **err, char **dia, char **dep,
 	size_t *out_len, size_t *err_len, size_t *dia_len, size_t *dep_len);
->>>>>>> 8771524b
 void memccached_free(void *blob);
 int memccached_release(void);
 
