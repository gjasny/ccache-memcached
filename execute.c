/*
 * Copyright (C) Andrew Tridgell 2002
 * Copyright (C) Joel Rosdahl 2011
 *
 * This program is free software; you can redistribute it and/or modify it
 * under the terms of the GNU General Public License as published by the Free
 * Software Foundation; either version 3 of the License, or (at your option)
 * any later version.
 *
 * This program is distributed in the hope that it will be useful, but WITHOUT
 * ANY WARRANTY; without even the implied warranty of MERCHANTABILITY or
 * FITNESS FOR A PARTICULAR PURPOSE. See the GNU General Public License for
 * more details.
 *
 * You should have received a copy of the GNU General Public License along with
 * this program; if not, write to the Free Software Foundation, Inc., 51
 * Franklin Street, Fifth Floor, Boston, MA 02110-1301 USA
 */

#include "ccache.h"

<<<<<<< HEAD
/* Let's hope no compiler uses these exit statuses. */
#define FAILED_TO_CREATE_STDOUT 212
#define FAILED_TO_CREATE_STDERR 213

extern struct conf *conf;

=======
>>>>>>> ff5ab470
static char *
find_executable_in_path(const char *name, const char *exclude_name, char *path);

#ifdef _WIN32
/*
 * Re-create a win32 command line string based on **argv.
 * http://msdn.microsoft.com/en-us/library/17w5ykft.aspx
 */
char *
win32argvtos(char *prefix, char **argv)
{
	char *arg;
	char *ptr;
	char *str;
	int l = 0;
	int i, j;

	i = 0;
	arg = prefix ? prefix : argv[i++];
	do {
		int bs = 0;
		for (j = 0; arg[j]; j++) {
			switch (arg[j]) {
			case '\\':
				bs++;
				break;
			case '"':
				bs = (bs << 1) + 1;
			default:
				l += bs + 1;
				bs = 0;
			}
		}
		l += (bs << 1) + 3;
	} while ((arg = argv[i++]));

	str = ptr = malloc(l + 1);
	if (str == NULL)
		return NULL;

	i = 0;
	arg = prefix ? prefix : argv[i++];
	do {
		int bs = 0;
		*ptr++ = '"';
		for (j = 0; arg[j]; j++) {
			switch (arg[j]) {
			case '\\':
				bs++;
				break;
			case '"':
				bs = (bs << 1) + 1;
			default:
				while (bs && bs--)
					*ptr++ = '\\';
				*ptr++ = arg[j];
			}
		}
		bs <<= 1;
		while (bs && bs--)
			*ptr++ = '\\';
		*ptr++ = '"';
		*ptr++ = ' ';
	} while ((arg = argv[i++]));
	ptr[-1] = '\0';

	return str;
}

char *
win32getshell(char *path)
{
	char *path_env;
	char *sh = NULL;
	const char *ext;

	ext = get_extension(path);
	if (ext && strcasecmp(ext, ".sh") == 0 && (path_env = getenv("PATH")))
		sh = find_executable_in_path("sh.exe", NULL, path_env);
	if (!sh && getenv("CCACHE_DETECT_SHEBANG")) {
		/* Detect shebang. */
		FILE *fp;
		fp = fopen(path, "r");
		if (fp) {
			char buf[10];
			fgets(buf, sizeof(buf), fp);
			buf[9] = 0;
			if (str_eq(buf, "#!/bin/sh") && (path_env = getenv("PATH")))
				sh = find_executable_in_path("sh.exe", NULL, path_env);
			fclose(fp);
		}
	}

	return sh;
}

int
win32execute(char *path, char **argv, int doreturn,
             const char *path_stdout, const char *path_stderr)
{
	PROCESS_INFORMATION pi;
	STARTUPINFO si;
	BOOL ret;
	DWORD exitcode;
	char *sh = NULL;
	char *args;

	memset(&pi, 0x00, sizeof(pi));
	memset(&si, 0x00, sizeof(si));

	sh = win32getshell(path);
	if (sh)
		path = sh;

	si.cb = sizeof(STARTUPINFO);
	if (path_stdout) {
		SECURITY_ATTRIBUTES sa = { sizeof(SECURITY_ATTRIBUTES), NULL, TRUE };
		si.hStdOutput = CreateFile(path_stdout, GENERIC_WRITE, 0, &sa,
		                           CREATE_ALWAYS, FILE_ATTRIBUTE_TEMPORARY |
		                           FILE_FLAG_SEQUENTIAL_SCAN, NULL);
		si.hStdError  = CreateFile(path_stderr, GENERIC_WRITE, 0, &sa,
		                           CREATE_ALWAYS, FILE_ATTRIBUTE_TEMPORARY |
		                           FILE_FLAG_SEQUENTIAL_SCAN, NULL);
		si.hStdInput  = GetStdHandle(STD_INPUT_HANDLE);
		si.dwFlags    = STARTF_USESTDHANDLES;
		if (si.hStdOutput == INVALID_HANDLE_VALUE ||
		    si.hStdError  == INVALID_HANDLE_VALUE)
			return -1;
	}
	args = win32argvtos(sh, argv);
	ret = CreateProcess(path, args, NULL, NULL, 1, 0, NULL, NULL, &si, &pi);
	free(args);
	if (path_stdout) {
		CloseHandle(si.hStdOutput);
		CloseHandle(si.hStdError);
	}
	if (ret == 0)
		return -1;
	WaitForSingleObject(pi.hProcess, INFINITE);
	GetExitCodeProcess(pi.hProcess, &exitcode);
	CloseHandle(pi.hProcess);
	CloseHandle(pi.hThread);
	if (!doreturn)
		exit(exitcode);
	return exitcode;
}

#else

/*
  execute a compiler backend, capturing all output to the given paths
  the full path to the compiler to run is in argv[0]
*/
int
execute(char **argv, const char *path_stdout, const char *path_stderr)
{
	pid_t pid;
	int status, fd_out, fd_err;

	cc_log_argv("Executing ", argv);

	tmp_unlink(path_stdout);
	fd_out = open(path_stdout, O_WRONLY|O_CREAT|O_TRUNC|O_EXCL|O_BINARY, 0666);
	if (fd_out == -1) {
		fatal("Error creating %s: %s", path_stdout, strerror(errno));
	}

	tmp_unlink(path_stderr);
	fd_err = open(path_stderr, O_WRONLY|O_CREAT|O_TRUNC|O_EXCL|O_BINARY, 0666);
	if (fd_err == -1) {
		fatal("Error creating %s: %s", path_stderr, strerror(errno));
	}

	pid = fork();
	if (pid == -1) fatal("Failed to fork: %s", strerror(errno));

	if (pid == 0) {
		/* Child. */
		dup2(fd_out, 1);
		close(fd_out);
		dup2(fd_err, 2);
		close(fd_err);
		exit(execv(argv[0], argv));
	}

	close(fd_out);
	close(fd_err);

	if (waitpid(pid, &status, 0) != pid) {
		fatal("waitpid failed: %s", strerror(errno));
	}

	if (WEXITSTATUS(status) == 0 && WIFSIGNALED(status)) {
		return -1;
	}

	return WEXITSTATUS(status);
}
#endif


/*
 * Find an executable by name in $PATH. Exclude any that are links to
 * exclude_name.
*/
char *
find_executable(const char *name, const char *exclude_name)
{
	char *path;

	if (is_absolute_path(name)) {
		return x_strdup(name);
	}

	path = conf->path;
	if (str_eq(path, "")) {
		path = getenv("PATH");
	}
	if (!path) {
		cc_log("No PATH variable");
		return NULL;
	}

	return find_executable_in_path(name, exclude_name, path);
}

static char *
find_executable_in_path(const char *name, const char *exclude_name, char *path)
{
	char *tok, *saveptr = NULL;

	path = x_strdup(path);

	/* search the path looking for the first compiler of the right name
	   that isn't us */
	for (tok = strtok_r(path, PATH_DELIM, &saveptr);
	     tok;
	     tok = strtok_r(NULL, PATH_DELIM, &saveptr)) {
#ifdef _WIN32
		char namebuf[MAX_PATH];
		int ret = SearchPath(tok, name, NULL,
		                     sizeof(namebuf), namebuf, NULL);
		if (!ret) {
			char *exename = format("%s.exe", name);
			ret = SearchPath(tok, exename, NULL,
			                 sizeof(namebuf), namebuf, NULL);
			free(exename);
		}
		(void) exclude_name;
		if (ret) {
			free(path);
			return x_strdup(namebuf);
		}
#else
		struct stat st1, st2;
		char *fname = format("%s/%s", tok, name);
		/* look for a normal executable file */
		if (access(fname, X_OK) == 0 &&
		    lstat(fname, &st1) == 0 &&
		    stat(fname, &st2) == 0 &&
		    S_ISREG(st2.st_mode)) {
			if (S_ISLNK(st1.st_mode)) {
				char *buf = x_realpath(fname);
				if (buf) {
					char *p = basename(buf);
					if (str_eq(p, exclude_name)) {
						/* It's a link to "ccache"! */
						free(p);
						free(buf);
						continue;
					}
					free(buf);
					free(p);
				}
			}

			/* Found it! */
			free(path);
			return fname;
		}
		free(fname);
#endif
	}

	free(path);
	return NULL;
}

void
print_command(FILE *fp, char **argv)
{
	int i;
	for (i = 0; argv[i]; i++) {
		fprintf(fp, "%s%s",  (i == 0) ? "" : " ", argv[i]);
	}
	fprintf(fp, "\n");
}<|MERGE_RESOLUTION|>--- conflicted
+++ resolved
@@ -19,15 +19,8 @@
 
 #include "ccache.h"
 
-<<<<<<< HEAD
-/* Let's hope no compiler uses these exit statuses. */
-#define FAILED_TO_CREATE_STDOUT 212
-#define FAILED_TO_CREATE_STDERR 213
-
 extern struct conf *conf;
 
-=======
->>>>>>> ff5ab470
 static char *
 find_executable_in_path(const char *name, const char *exclude_name, char *path);
 
