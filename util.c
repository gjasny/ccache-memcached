--- conflicted
+++ resolved
@@ -1313,10 +1313,6 @@
 	long maxlen = path_max(path);
 	ssize_t len;
 	char *buf;
-<<<<<<< HEAD
-=======
-	if (maxlen < 4096) maxlen = 4096;
->>>>>>> e08d1e79
 
 	buf = x_malloc(maxlen);
 	len = readlink(path, buf, maxlen-1);
