// Copyright (C) 2002 Andrew Tridgell
<<<<<<< HEAD
// Copyright (C) 2009-2017 Joel Rosdahl
=======
// Copyright (C) 2009-2018 Joel Rosdahl
>>>>>>> 97e642a4
//
// This program is free software; you can redistribute it and/or modify it
// under the terms of the GNU General Public License as published by the Free
// Software Foundation; either version 3 of the License, or (at your option)
// any later version.
//
// This program is distributed in the hope that it will be useful, but WITHOUT
// ANY WARRANTY; without even the implied warranty of MERCHANTABILITY or
// FITNESS FOR A PARTICULAR PURPOSE. See the GNU General Public License for
// more details.
//
// You should have received a copy of the GNU General Public License along with
// this program; if not, write to the Free Software Foundation, Inc., 51
// Franklin Street, Fifth Floor, Boston, MA 02110-1301 USA

#include "ccache.h"

#include <zlib.h>

#ifdef HAVE_PWD_H
#include <pwd.h>
#endif
#ifdef HAVE_SYS_TIME_H
#include <sys/time.h>
#endif

#ifdef _WIN32
#include <windows.h>
#include <sys/locking.h>
#include <psapi.h>
#include <tchar.h>
#endif

static FILE *logfile;

static bool
init_log(void)
{
	extern struct conf *conf;

	if (logfile) {
		return true;
	}
	assert(conf);
	if (str_eq(conf->log_file, "")) {
		return false;
	}
	logfile = fopen(conf->log_file, "a");
	if (logfile) {
#ifndef _WIN32
		set_cloexec_flag(fileno(logfile));
#endif
		return true;
	} else {
		return false;
	}
}

static void
log_prefix(bool log_updated_time)
{
#ifdef HAVE_GETTIMEOFDAY
	static char prefix[200];

	if (log_updated_time) {
		char timestamp[100];
		struct tm *tm;
		struct timeval tv;
		gettimeofday(&tv, NULL);
#ifdef __MINGW64_VERSION_MAJOR
		tm = localtime((time_t *)&tv.tv_sec);
#else
		tm = localtime(&tv.tv_sec);
#endif
		strftime(timestamp, sizeof(timestamp), "%Y-%m-%dT%H:%M:%S", tm);
		snprintf(prefix, sizeof(prefix),
		         "[%s.%06d %-5d] ", timestamp, (int)tv.tv_usec, (int)getpid());
	}
	fputs(prefix, logfile);
#else
	fprintf(logfile, "[%-5d] ", (int)getpid());
#endif
}

static long
path_max(const char *path)
{
#ifdef PATH_MAX
	(void)path;
	return PATH_MAX;
#elif defined(MAXPATHLEN)
	(void)path;
	return MAXPATHLEN;
#elif defined(_PC_PATH_MAX)
	long maxlen = pathconf(path, _PC_PATH_MAX);
	return maxlen >= 4096 ? maxlen : 4096;
#endif
}

// Warn about failure writing to the log file and then exit.
static void
warn_log_fail(void)
{
	extern struct conf *conf;

	// Note: Can't call fatal() since that would lead to recursion.
	fprintf(stderr, "ccache: error: Failed to write to %s: %s\n",
	        conf->log_file, strerror(errno));
	x_exit(EXIT_FAILURE);
}

static void
vlog(const char *format, va_list ap, bool log_updated_time)
{
	if (!init_log()) {
		return;
	}

	log_prefix(log_updated_time);
	int rc1 = vfprintf(logfile, format, ap);
	int rc2 = fprintf(logfile, "\n");
	if (rc1 < 0 || rc2 < 0) {
		warn_log_fail();
	}
}

// Write a message to the log file (adding a newline) and flush.
void
cc_log(const char *format, ...)
{
	va_list ap;
	va_start(ap, format);
	vlog(format, ap, true);
	va_end(ap);
	if (logfile) {
		fflush(logfile);
	}
}

// Write a message to the log file (adding a newline) without flushing and with
// a reused timestamp.
void
cc_bulklog(const char *format, ...)
{
	va_list ap;
	va_start(ap, format);
	vlog(format, ap, false);
	va_end(ap);
}

// Log an executed command to the CCACHE_LOGFILE location.
void
cc_log_argv(const char *prefix, char **argv)
{
	if (!init_log()) {
		return;
	}

	log_prefix(true);
	fputs(prefix, logfile);
	print_command(logfile, argv);
	int rc = fflush(logfile);
	if (rc) {
		warn_log_fail();
	}
}

// Something went badly wrong!
void
fatal(const char *format, ...)
{
	va_list ap;
	va_start(ap, format);
	char msg[1000];
	vsnprintf(msg, sizeof(msg), format, ap);
	va_end(ap);

	cc_log("FATAL: %s", msg);
	fprintf(stderr, "ccache: error: %s\n", msg);

	x_exit(1);
}

void
warn(const char *format, ...)
{
	va_list ap;
	va_start(ap, format);
	char msg[1000];
	vsnprintf(msg, sizeof(msg), format, ap);
	va_end(ap);

	cc_log("WARNING: %s", msg);
	fprintf(stderr, "ccache: warning: %s\n", msg);
}

// Copy all data from fd_in to fd_out, decompressing data from fd_in if needed.
void
copy_fd(int fd_in, int fd_out)
{
	gzFile gz_in = gzdopen(dup(fd_in), "rb");
	if (!gz_in) {
		fatal("Failed to copy fd");
	}

	int n;
	char buf[READ_BUFFER_SIZE];
	while ((n = gzread(gz_in, buf, sizeof(buf))) > 0) {
		ssize_t written = 0;
		do {
			ssize_t count = write(fd_out, buf + written, n - written);
			if (count == -1) {
				if (errno != EAGAIN && errno != EINTR) {
					fatal("Failed to copy fd");
				}
			} else {
				written += count;
			}
		} while (written < n);
	}

	gzclose(gz_in);
}

#ifndef HAVE_MKSTEMP
// Cheap and nasty mkstemp replacement.
int
mkstemp(char *template)
{
	mktemp(template);
	return open(template, O_RDWR | O_CREAT | O_EXCL | O_BINARY, 0600);
}
#endif

#ifndef _WIN32
static mode_t
get_umask(void)
{
	static bool mask_retrieved = false;
	static mode_t mask;
	if (!mask_retrieved) {
		mask = umask(0);
		umask(mask);
		mask_retrieved = true;
	}
	return mask;
}
#endif

// Copy src to dest, decompressing src if needed. compress_level > 0 decides
// whether dest will be compressed, and with which compression level. Returns 0
// on success and -1 on failure. On failure, errno represents the error.
int
copy_file(const char *src, const char *dest, int compress_level)
{
	int fd_out;
	gzFile gz_in = NULL;
	gzFile gz_out = NULL;
	int saved_errno = 0;

	// Open destination file.
	char *tmp_name = x_strdup(dest);
	fd_out = create_tmp_fd(&tmp_name);
	cc_log("Copying %s to %s via %s (%scompressed)",
	       src, dest, tmp_name, compress_level > 0 ? "" : "un");

	// Open source file.
	int fd_in = open(src, O_RDONLY | O_BINARY);
	if (fd_in == -1) {
		saved_errno = errno;
		cc_log("open error: %s", strerror(saved_errno));
		goto error;
	}

	gz_in = gzdopen(fd_in, "rb");
	if (!gz_in) {
		saved_errno = errno;
		cc_log("gzdopen(src) error: %s", strerror(saved_errno));
		close(fd_in);
		goto error;
	}

	if (compress_level > 0) {
		// A gzip file occupies at least 20 bytes, so it will always occupy an
		// entire filesystem block, even for empty files. Turn off compression for
		// empty files to save some space.
		struct stat st;
		if (x_fstat(fd_in, &st) != 0) {
			goto error;
		}
		if (file_size(&st) == 0) {
			compress_level = 0;
		}
	}

	if (compress_level > 0) {
		gz_out = gzdopen(dup(fd_out), "wb");
		if (!gz_out) {
			saved_errno = errno;
			cc_log("gzdopen(dest) error: %s", strerror(saved_errno));
			goto error;
		}
		gzsetparams(gz_out, compress_level, Z_DEFAULT_STRATEGY);
	}

	int n;
	char buf[READ_BUFFER_SIZE];
	while ((n = gzread(gz_in, buf, sizeof(buf))) > 0) {
		int written;
		if (compress_level > 0) {
			written = gzwrite(gz_out, buf, n);
		} else {
			written = 0;
			do {
				ssize_t count = write(fd_out, buf + written, n - written);
				if (count == -1 && errno != EINTR) {
					saved_errno = errno;
					break;
				}
				written += count;
			} while (written < n);
		}
		if (written != n) {
			if (compress_level > 0) {
				int errnum;
				cc_log("gzwrite error: %s (errno: %s)",
				       gzerror(gz_in, &errnum),
				       strerror(saved_errno));
			} else {
				cc_log("write error: %s", strerror(saved_errno));
			}
			goto error;
		}
	}

	// gzeof won't tell if there's an error in the trailing CRC, so we must check
	// gzerror before considering everything OK.
	int errnum;
	gzerror(gz_in, &errnum);
	if (!gzeof(gz_in) || (errnum != Z_OK && errnum != Z_STREAM_END)) {
		saved_errno = errno;
		cc_log("gzread error: %s (errno: %s)",
		       gzerror(gz_in, &errnum), strerror(saved_errno));
		gzclose(gz_in);
		if (gz_out) {
			gzclose(gz_out);
		}
		close(fd_out);
		tmp_unlink(tmp_name);
		free(tmp_name);
		return -1;
	}

	gzclose(gz_in);
	gz_in = NULL;
	if (gz_out) {
		gzclose(gz_out);
		gz_out = NULL;
	}

#ifndef _WIN32
	fchmod(fd_out, 0666 & ~get_umask());
#endif

	// The close can fail on NFS if out of space.
	if (close(fd_out) == -1) {
		saved_errno = errno;
		cc_log("close error: %s", strerror(saved_errno));
		goto error;
	}

	if (x_rename(tmp_name, dest) == -1) {
		saved_errno = errno;
		cc_log("rename error: %s", strerror(saved_errno));
		goto error;
	}

	free(tmp_name);

	return 0;

error:
	if (gz_in) {
		gzclose(gz_in);
	}
	if (gz_out) {
		gzclose(gz_out);
	}
	if (fd_out != -1) {
		close(fd_out);
	}
	tmp_unlink(tmp_name);
	free(tmp_name);
	errno = saved_errno;
	return -1;
}

// Run copy_file() and, if successful, delete the source file.
int
move_file(const char *src, const char *dest, int compress_level)
{
	int ret = copy_file(src, dest, compress_level);
	if (ret != -1) {
		x_unlink(src);
	}
	return ret;
}

// Like move_file(), but assumes that src is uncompressed and that src and dest
// are on the same file system.
int
move_uncompressed_file(const char *src, const char *dest, int compress_level)
{
	if (compress_level > 0) {
		return move_file(src, dest, compress_level);
	} else {
		return x_rename(src, dest);
	}
}

// Test if a file is zlib compressed.
bool
file_is_compressed(const char *filename)
{
	FILE *f = fopen(filename, "rb");
	if (!f) {
		return false;
	}

	// Test if file starts with 1F8B, which is zlib's magic number.
	if ((fgetc(f) != 0x1f) || (fgetc(f) != 0x8b)) {
		fclose(f);
		return false;
	}

	fclose(f);
	return true;
}

// Make sure a directory exists.
int
create_dir(const char *dir)
{
	struct stat st;
	if (stat(dir, &st) == 0) {
		if (S_ISDIR(st.st_mode)) {
			return 0;
		}
		errno = ENOTDIR;
		return 1;
	}
	if (mkdir(dir, 0777) != 0 && errno != EEXIST) {
		return 1;
	}
	return 0;
}

// Create directories leading to path. Returns 0 on success, otherwise -1.
int
create_parent_dirs(const char *path)
{
	int res;
	char *parent = dirname(path);
	struct stat st;
	if (stat(parent, &st) == 0) {
		if (S_ISDIR(st.st_mode)) {
			res = 0;
		} else {
			res = -1;
			errno = ENOTDIR;
		}
	} else {
		res = create_parent_dirs(parent);
		if (res == 0) {
			res = mkdir(parent, 0777);
			// Have to handle the condition of the directory already existing because
			// the file system could have changed in between calling stat and
			// actually creating the directory. This can happen when there are
			// multiple instances of ccache running and trying to create the same
			// directory chain, which usually is the case when the cache root does
			// not initially exist. As long as one of the processes creates the
			// directories then our condition is satisfied and we avoid a race
			// condition.
			if (res != 0 && errno == EEXIST) {
				res = 0;
			}
		} else {
			res = -1;
		}
	}
	free(parent);
	return res;
}

// Return a static string with the current hostname.
const char *
get_hostname(void)
{
	static char hostname[260] = "";

	if (hostname[0]) {
		return hostname;
	}

	strcpy(hostname, "unknown");
#if HAVE_GETHOSTNAME
	gethostname(hostname, sizeof(hostname) - 1);
#elif defined(_WIN32)
	const char *computer_name = getenv("COMPUTERNAME");
	if (computer_name) {
		snprintf(hostname, sizeof(hostname), "%s", computer_name);
		return hostname;
	}

	WORD w_version_requested = MAKEWORD(2, 2);
	WSADATA wsa_data;
	int err = WSAStartup(w_version_requested, &wsa_data);
	if (err != 0) {
		// Tell the user that we could not find a usable Winsock DLL.
		cc_log("WSAStartup failed with error: %d", err);
		return hostname;
	}

	if (LOBYTE(wsa_data.wVersion) != 2 || HIBYTE(wsa_data.wVersion) != 2) {
		// Tell the user that we could not find a usable WinSock DLL.
		cc_log("Could not find a usable version of Winsock.dll");
		WSACleanup();
		return hostname;
	}

	int result = gethostname(hostname, sizeof(hostname) - 1);
	if (result != 0) {
		LPVOID lp_msg_buf;
		DWORD dw = WSAGetLastError();

		FormatMessage(
		  FORMAT_MESSAGE_ALLOCATE_BUFFER |
		  FORMAT_MESSAGE_FROM_SYSTEM |
		  FORMAT_MESSAGE_IGNORE_INSERTS,
		  NULL, dw, MAKELANGID(LANG_NEUTRAL, SUBLANG_DEFAULT),
		  (LPTSTR) &lp_msg_buf, 0, NULL);

		LPVOID lp_display_buf = (LPVOID) LocalAlloc(
		  LMEM_ZEROINIT,
		  (lstrlen((LPCTSTR) lp_msg_buf) + lstrlen((LPCTSTR) __FILE__) + 200)
		  * sizeof(TCHAR));
		_snprintf((LPTSTR) lp_display_buf,
		          LocalSize(lp_display_buf) / sizeof(TCHAR),
		          TEXT("%s failed with error %d: %s"), __FILE__, dw,
		          lp_msg_buf);

		cc_log("can't get hostname OS returned error: %s", (char *)lp_display_buf);

		LocalFree(lp_msg_buf);
		LocalFree(lp_display_buf);
	}
	WSACleanup();
#endif

	hostname[sizeof(hostname) - 1] = 0;
	return hostname;
}

// Return a string to be passed to mkstemp to create a temporary file. Also
// tries to cope with NFS by adding the local hostname.
const char *
tmp_string(void)
{
	static char *ret;
	if (!ret) {
		ret = format("%s.%u.XXXXXX", get_hostname(), (unsigned)getpid());
	}
	return ret;
}

// Return the hash result as a hex string. Size -1 means don't include size
// suffix. Caller frees.
char *
format_hash_as_string(const unsigned char *hash, int size)
{
	int i;
	char *ret = x_malloc(53);
	for (i = 0; i < 16; i++) {
		sprintf(&ret[i*2], "%02x", (unsigned) hash[i]);
	}
	if (size >= 0) {
		sprintf(&ret[i*2], "-%d", size);
	}
	return ret;
}

char const CACHEDIR_TAG[] =
  "Signature: 8a477f597d28d172789f06886806bc55\n"
  "# This file is a cache directory tag created by ccache.\n"
  "# For information about cache directory tags, see:\n"
  "#\thttp://www.brynosaurus.com/cachedir/\n";

int
create_cachedirtag(const char *dir)
{
	char *filename = format("%s/CACHEDIR.TAG", dir);
	struct stat st;
	if (stat(filename, &st) == 0) {
		if (S_ISREG(st.st_mode)) {
			goto success;
		}
		errno = EEXIST;
		goto error;
	}
	FILE *f = fopen(filename, "w");
	if (!f) {
		goto error;
	}
	if (fwrite(CACHEDIR_TAG, sizeof(CACHEDIR_TAG)-1, 1, f) != 1) {
		fclose(f);
		goto error;
	}
	if (fclose(f)) {
		goto error;
	}
success:
	free(filename);
	return 0;
error:
	free(filename);
	return 1;
}

// Construct a string according to a format. Caller frees.
char *
format(const char *format, ...)
{
	va_list ap;
	va_start(ap, format);

	char *ptr = NULL;
	if (vasprintf(&ptr, format, ap) == -1) {
		fatal("Out of memory in format");
	}
	va_end(ap);

	if (!*ptr) {
		fatal("Internal error in format");
	}
	return ptr;
}

// This is like strdup() but dies if the malloc fails.
char *
x_strdup(const char *s)
{
	char *ret = strdup(s);
	if (!ret) {
		fatal("Out of memory in x_strdup");
	}
	return ret;
}

// This is like strndup() but dies if the malloc fails.
char *
x_strndup(const char *s, size_t n)
{
#ifndef HAVE_STRNDUP
	if (!s) {
		return NULL;
	}
	size_t m = 0;
	while (m < n && s[m]) {
		m++;
	}
	char *ret = malloc(m + 1);
	if (ret) {
		memcpy(ret, s, m);
		ret[m] = '\0';
	}
#else
	char *ret = strndup(s, n);
#endif
	if (!ret) {
		fatal("x_strndup: Could not allocate %lu bytes", (unsigned long)n);
	}
	return ret;
}

// This is like malloc() but dies if the malloc fails.
void *
x_malloc(size_t size)
{
	if (size == 0) {
		// malloc() may return NULL if size is zero, so always do this to make sure
		// that the code handles it regardless of platform.
		return NULL;
	}
	void *ret = malloc(size);
	if (!ret) {
		fatal("x_malloc: Could not allocate %lu bytes", (unsigned long)size);
	}
	return ret;
}

// This is like calloc() but dies if the allocation fails.
void *
x_calloc(size_t nmemb, size_t size)
{
	if (nmemb * size == 0) {
		// calloc() may return NULL if nmemb or size is 0, so always do this to
		// make sure that the code handles it regardless of platform.
		return NULL;
	}
	void *ret = calloc(nmemb, size);
	if (!ret) {
		fatal("x_calloc: Could not allocate %lu bytes", (unsigned long)size);
	}
	return ret;
}

// This is like realloc() but dies if the malloc fails.
void *
x_realloc(void *ptr, size_t size)
{
	if (!ptr) {
		return x_malloc(size);
	}
	void *p2 = realloc(ptr, size);
	if (!p2) {
		fatal("x_realloc: Could not allocate %lu bytes", (unsigned long)size);
	}
	return p2;
}

// This is like unsetenv.
void x_unsetenv(const char *name)
{
#ifdef HAVE_UNSETENV
	unsetenv(name);
#else
	putenv(x_strdup(name)); // Leak to environment.
#endif
}

// Like fstat() but also call cc_log on failure.
int
x_fstat(int fd, struct stat *buf)
{
	int result = fstat(fd, buf);
	if (result != 0) {
		cc_log("Failed to fstat fd %d: %s", fd, strerror(errno));
	}
	return result;
}

// Like lstat() but also call cc_log on failure.
int
x_lstat(const char *pathname, struct stat *buf)
{
	int result = lstat(pathname, buf);
	if (result != 0) {
		cc_log("Failed to lstat %s: %s", pathname, strerror(errno));
	}
	return result;
}

// Like stat() but also call cc_log on failure.
int
x_stat(const char *pathname, struct stat *buf)
{
	int result = stat(pathname, buf);
	if (result != 0) {
		cc_log("Failed to stat %s: %s", pathname, strerror(errno));
	}
	return result;
}

// Construct a string according to the format and store it in *ptr. The
// original *ptr is then freed.
void
reformat(char **ptr, const char *format, ...)
{
	char *saved = *ptr;
	*ptr = NULL;

	va_list ap;
	va_start(ap, format);
	if (vasprintf(ptr, format, ap) == -1) {
		fatal("Out of memory in reformat");
	}
	va_end(ap);

	if (!ptr) {
		fatal("Out of memory in reformat");
	}
	if (saved) {
		free(saved);
	}
}

// Recursive directory traversal. fn() is called on all entries in the tree.
void
traverse(const char *dir, void (*fn)(const char *, struct stat *))
{
	DIR *d = opendir(dir);
	if (!d) {
		return;
	}

	struct dirent *de;
	while ((de = readdir(d))) {
		if (str_eq(de->d_name, ".")) {
			continue;
		}
		if (str_eq(de->d_name, "..")) {
			continue;
		}

		if (strlen(de->d_name) == 0) {
			continue;
		}

		char *fname = format("%s/%s", dir, de->d_name);
		struct stat st;
		if (lstat(fname, &st)) {
			if (errno != ENOENT && errno != ESTALE) {
				fatal("lstat %s failed: %s", fname, strerror(errno));
			}
			free(fname);
			continue;
		}

		if (S_ISDIR(st.st_mode)) {
			traverse(fname, fn);
		}

		fn(fname, &st);
		free(fname);
	}

	closedir(d);
}


// Return the base name of a file - caller frees.
char *
basename(const char *path)
{
	char *p = strrchr(path, '/');
	if (p) {
		path = p + 1;
	}
#ifdef _WIN32
	p = strrchr(path, '\\');
	if (p) {
		path = p + 1;
	}
#endif

	return x_strdup(path);
}

// Return the dir name of a file - caller frees.
char *
dirname(const char *path)
{
	char *s = x_strdup(path);
	char *p = strrchr(s, '/');
#ifdef _WIN32
	char *p2 = strrchr(s, '\\');
	if (!p || (p2 && p < p2)) {
		p = p2;
	}
#endif
	if (!p) {
		free(s);
		s = x_strdup(".");
	} else if (p == s) {
		*(p + 1) = 0;
	} else {
		*p = 0;
	}
	return s;
}

// Return the file extension (including the dot) of a path as a pointer into
// path. If path has no file extension, the empty string and the end of path is
// returned.
const char *
get_extension(const char *path)
{
	size_t len = strlen(path);
	for (const char *p = &path[len - 1]; p >= path; --p) {
		if (*p == '.') {
			return p;
		}
		if (*p == '/') {
			break;
		}
	}
	return &path[len];
}

// Return a string containing the given path without the filename extension.
// Caller frees.
char *
remove_extension(const char *path)
{
	return x_strndup(path, strlen(path) - strlen(get_extension(path)));
}

// Return size on disk of a file.
size_t
file_size(struct stat *st)
{
#ifdef _WIN32
	return (st->st_size + 1023) & ~1023;
#else
	size_t size = st->st_blocks * 512;
	if ((size_t)st->st_size > size) {
		// Probably a broken stat() call...
		size = (st->st_size + 1023) & ~1023;
	}
	return size;
#endif
}

// Format a size as a human-readable string. Caller frees.
char *
format_human_readable_size(uint64_t v)
{
	char *s;
	if (v >= 1000*1000*1000) {
		s = format("%.1f GB", v/((double)(1000*1000*1000)));
	} else if (v >= 1000*1000) {
		s = format("%.1f MB", v/((double)(1000*1000)));
	} else {
		s = format("%.1f kB", v/((double)(1000)));
	}
	return s;
}

// Format a size as a parsable string. Caller frees.
char *
format_parsable_size_with_suffix(uint64_t size)
{
	char *s;
	if (size >= 1000*1000*1000) {
		s = format("%.1fG", size / ((double)(1000*1000*1000)));
	} else if (size >= 1000*1000) {
		s = format("%.1fM", size / ((double)(1000*1000)));
	} else if (size >= 1000) {
		s = format("%.1fk", size / ((double)(1000)));
	} else {
		s = format("%u", (unsigned)size);
	}
	return s;
}

// Parse a "size value", i.e. a string that can end in k, M, G, T (10-based
// suffixes) or Ki, Mi, Gi, Ti (2-based suffixes). For backward compatibility,
// K is also recognized as a synonym of k.
bool
parse_size_with_suffix(const char *str, uint64_t *size)
{
	errno = 0;

	char *p;
	double x = strtod(str, &p);
	if (errno != 0 || x < 0 || p == str || *str == '\0') {
		return false;
	}

	while (isspace(*p)) {
		++p;
	}

	if (*p != '\0') {
		unsigned multiplier = *(p+1) == 'i' ? 1024 : 1000;
		switch (*p) {
		case 'T':
			x *= multiplier;
			// Fallthrough.
		case 'G':
			x *= multiplier;
			// Fallthrough.
		case 'M':
			x *= multiplier;
			// Fallthrough.
		case 'K':
		case 'k':
			x *= multiplier;
			break;
		default:
			return false;
		}
	} else {
		// Default suffix: G.
		x *= 1000 * 1000 * 1000;
	}
	*size = x;
	return true;
}


#if !defined(HAVE_REALPATH) && \
  defined(_WIN32) && \
  !defined(HAVE_GETFINALPATHNAMEBYHANDLEW)
static BOOL GetFileNameFromHandle(HANDLE file_handle, TCHAR *filename,
                                  WORD cch_filename)
{
	BOOL success = FALSE;

	// Get the file size.
	DWORD file_size_hi = 0;
	DWORD file_size_lo = GetFileSize(file_handle, &file_size_hi);
	if (file_size_lo == 0 && file_size_hi == 0) {
		// Cannot map a file with a length of zero.
		return FALSE;
	}

	// Create a file mapping object.
	HANDLE file_map =
	  CreateFileMapping(file_handle, NULL, PAGE_READONLY, 0, 1, NULL);
	if (!file_map) {
		return FALSE;
	}

	// Create a file mapping to get the file name.
	void *mem = MapViewOfFile(file_map, FILE_MAP_READ, 0, 0, 1);
	if (mem) {
		if (GetMappedFileName(GetCurrentProcess(),
		                      mem,
		                      filename,
		                      cch_filename)) {
			// Translate path with device name to drive letters.
			TCHAR temp[512];
			temp[0] = '\0';

			if (GetLogicalDriveStrings(512-1, temp)) {
				TCHAR name[MAX_PATH];
				TCHAR drive[3] = TEXT(" :");
				BOOL found = FALSE;
				TCHAR *p = temp;

				do {
					// Copy the drive letter to the template string.
					*drive = *p;

					// Look up each device name.
					if (QueryDosDevice(drive, name, MAX_PATH)) {
						size_t name_len = _tcslen(name);
						if (name_len < MAX_PATH) {
							found = _tcsnicmp(filename, name, name_len) == 0
							        && *(filename + name_len) == _T('\\');
							if (found) {
								// Reconstruct filename using temp_file and replace device path
								// with DOS path.
								TCHAR temp_file[MAX_PATH];
								_sntprintf(temp_file,
								           MAX_PATH - 1,
								           TEXT("%s%s"),
								           drive,
								           filename+name_len);
								_tcsncpy(filename, temp_file, _tcslen(temp_file));
							}
						}
					}

					// Go to the next NULL character.
					while (*p++) {
						// Do nothing.
					}
				} while (!found && *p); // End of string.
			}
		}
		success = TRUE;
		UnmapViewOfFile(mem);
	}

	CloseHandle(file_map);
	return success;
}
#endif

// A sane realpath() function, trying to cope with stupid path limits and a
// broken API. Caller frees.
char *
x_realpath(const char *path)
{
	long maxlen = path_max(path);
	char *ret = x_malloc(maxlen);
	char *p;

#if HAVE_REALPATH
	p = realpath(path, ret);
#elif defined(_WIN32)
	if (path[0] == '/') {
		path++;  // Skip leading slash.
	}
	HANDLE path_handle = CreateFile(
	  path, GENERIC_READ, FILE_SHARE_READ, NULL, OPEN_EXISTING,
	  FILE_ATTRIBUTE_NORMAL, NULL);
	if (INVALID_HANDLE_VALUE != path_handle) {
#ifdef HAVE_GETFINALPATHNAMEBYHANDLEW
		GetFinalPathNameByHandle(path_handle, ret, maxlen, FILE_NAME_NORMALIZED);
#else
		GetFileNameFromHandle(path_handle, ret, maxlen);
#endif
		CloseHandle(path_handle);
		p = ret + 4; // Strip \\?\ from the file name.
	} else {
		snprintf(ret, maxlen, "%s", path);
		p = ret;
	}
#else
	// Yes, there are such systems. This replacement relies on the fact that when
	// we call x_realpath we only care about symlinks.
	{
		int len = readlink(path, ret, maxlen-1);
		if (len == -1) {
			free(ret);
			return NULL;
		}
		ret[len] = 0;
		p = ret;
	}
#endif
	if (p) {
		p = x_strdup(p);
		free(ret);
		return p;
	}
	free(ret);
	return NULL;
}

// A getcwd that will returns an allocated buffer.
char *
gnu_getcwd(void)
{
	unsigned size = 128;

	while (true) {
		char *buffer = (char *)x_malloc(size);
		if (getcwd(buffer, size) == buffer) {
			return buffer;
		}
		free(buffer);
		if (errno != ERANGE) {
			cc_log("getcwd error: %d (%s)", errno, strerror(errno));
			return NULL;
		}
		size *= 2;
	}
}

#ifndef HAVE_STRTOK_R
// strtok_r replacement.
char *
strtok_r(char *str, const char *delim, char **saveptr)
{
	if (!str) {
		str = *saveptr;
	}
	int len = strlen(str);
	char *ret = strtok(str, delim);
	if (ret) {
		char *save = ret;
		while (*save++) {
			// Do nothing.
		}
		if ((len + 1) == (intptr_t) (save - str)) {
			save--;
		}
		*saveptr = save;
	}
	return ret;
}
#endif

// Create an empty temporary file. *fname will be reallocated and set to the
// resulting filename. Returns an open file descriptor to the file.
int
create_tmp_fd(char **fname)
{
	char *template = format("%s.%s", *fname, tmp_string());
	int fd = mkstemp(template);
	if (fd == -1 && errno == ENOENT) {
		if (create_parent_dirs(*fname) != 0) {
			fatal("Failed to create directory %s: %s",
			      dirname(*fname), strerror(errno));
		}
		reformat(&template, "%s.%s", *fname, tmp_string());
		fd = mkstemp(template);
	}
	if (fd == -1) {
		fatal("Failed to create temporary file for %s: %s",
		      *fname, strerror(errno));
	}
	set_cloexec_flag(fd);

#ifndef _WIN32
	fchmod(fd, 0666 & ~get_umask());
#endif

	free(*fname);
	*fname = template;
	return fd;
}

// Create an empty temporary file. *fname will be reallocated and set to the
// resulting filename. Returns an open FILE*.
FILE *
create_tmp_file(char **fname, const char *mode)
{
	FILE *file = fdopen(create_tmp_fd(fname), mode);
	if (!file) {
		fatal("Failed to create file %s: %s", *fname, strerror(errno));
	}
	return file;
}

// Return current user's home directory, or NULL if it can't be determined.
const char *
get_home_directory(void)
{
	const char *p = getenv("HOME");
	if (p) {
		return p;
	}
#ifdef _WIN32
	p = getenv("APPDATA");
	if (p) {
		return p;
	}
#endif
#ifdef HAVE_GETPWUID
	{
		struct passwd *pwd = getpwuid(getuid());
		if (pwd) {
			return pwd->pw_dir;
		}
	}
#endif
	return NULL;
}

// Get the current directory by reading $PWD. If $PWD isn't sane, gnu_getcwd()
// is used. Caller frees.
char *
get_cwd(void)
{
	struct stat st_pwd;
	struct stat st_cwd;

	char *cwd = gnu_getcwd();
	if (!cwd) {
		return NULL;
	}
	char *pwd = getenv("PWD");
	if (!pwd) {
		return cwd;
	}
	if (stat(pwd, &st_pwd) != 0) {
		return cwd;
	}
	if (stat(cwd, &st_cwd) != 0) {
		return cwd;
	}
	if (st_pwd.st_dev == st_cwd.st_dev && st_pwd.st_ino == st_cwd.st_ino) {
		free(cwd);
		return x_strdup(pwd);
	} else {
		return cwd;
	}
}

// Check whether s1 and s2 have the same executable name.
bool
same_executable_name(const char *s1, const char *s2)
{
#ifdef _WIN32
	bool eq = strcasecmp(s1, s2) == 0;
	if (!eq) {
		char *tmp = format("%s.exe", s2);
		eq = strcasecmp(s1, tmp) == 0;
		free(tmp);
	}
	return eq;
#else
	return str_eq(s1, s2);
#endif
}

// Compute the length of the longest directory path that is common to two
// paths. s1 is assumed to be the path to a directory.
size_t
common_dir_prefix_length(const char *s1, const char *s2)
{
	const char *p1 = s1;
	const char *p2 = s2;

	while (*p1 && *p2 && *p1 == *p2) {
		++p1;
		++p2;
	}
	while ((*p1 && *p1 != '/') || (*p2 && *p2 != '/')) {
		p1--;
		p2--;
	}
	if (!*p1 && !*p2 && p2 == s2 + 1) {
		// Special case for s1 and s2 both being "/".
		return 0;
	}
	return p1 - s1;
}

// Compute a relative path from from (an absolute path to a directory) to to (a
// path). Assumes that both from and to are well-formed and canonical. Caller
// frees.
char *
get_relative_path(const char *from, const char *to)
{
	size_t common_prefix_len;
	char *result;

	assert(from && is_absolute_path(from));
	assert(to);

	if (!*to || !is_absolute_path(to)) {
		return x_strdup(to);
	}

#ifdef _WIN32
	// Paths can be escaped by a slash for use with -isystem.
	if (from[0] == '/') {
		from++;
	}
	if (to[0] == '/') {
		to++;
	}
	// Both paths are absolute, drop the drive letters.
	assert(from[0] == to[0]); // Assume the same drive letter.
	from += 2;
	to += 2;
#endif

	result = x_strdup("");
	common_prefix_len = common_dir_prefix_length(from, to);
	if (common_prefix_len > 0 || !str_eq(from, "/")) {
		const char *p;
		for (p = from + common_prefix_len; *p; p++) {
			if (*p == '/') {
				reformat(&result, "../%s", result);
			}
		}
	}
	if (strlen(to) > common_prefix_len) {
		reformat(&result, "%s%s", result, to + common_prefix_len + 1);
	}
	for (int i = strlen(result) - 1; i >= 0 && result[i] == '/'; i--) {
		result[i] = '\0';
	}
	if (str_eq(result, "")) {
		free(result);
		result = x_strdup(".");
	}
	return result;
}

// Return whether path is absolute.
bool
is_absolute_path(const char *path)
{
#ifdef _WIN32
	return path[0] && path[1] == ':';
#else
	return path[0] == '/';
#endif
}

// Return whether the argument is a full path.
bool
is_full_path(const char *path)
{
	if (strchr(path, '/')) {
		return true;
	}
#ifdef _WIN32
	if (strchr(path, '\\')) {
		return true;
	}
#endif
	return false;
}

bool is_symlink(const char *path)
{
#ifdef _WIN32
	(void)path;
	return false;
#else
	struct stat st;
	return x_lstat(path, &st) == 0 && ((st.st_mode & S_IFMT) == S_IFLNK);
#endif
}

// Update the modification time of a file in the cache to save it from LRU
// cleanup.
void
update_mtime(const char *path)
{
#ifdef HAVE_UTIMES
	utimes(path, NULL);
#else
	utime(path, NULL);
#endif
}

// If exit() already has been called, call _exit(), otherwise exit(). This is
// used to avoid calling exit() inside an atexit handler.
void
x_exit(int status)
{
	static bool first_time = true;
	if (first_time) {
		first_time = false;
		exit(status);
	} else {
		_exit(status);
	}
}

// Rename oldpath to newpath (deleting newpath).
int
x_rename(const char *oldpath, const char *newpath)
{
#ifndef _WIN32
	return rename(oldpath, newpath);
#else
	// Windows' rename() refuses to overwrite an existing file.
	unlink(newpath); // Not x_unlink, as x_unlink calls x_rename.
	// If the function succeeds, the return value is nonzero.
	if (MoveFileA(oldpath, newpath) == 0) {
		LPVOID lp_msg_buf;
		DWORD dw = GetLastError();
		FormatMessage(
		  FORMAT_MESSAGE_ALLOCATE_BUFFER |
		  FORMAT_MESSAGE_FROM_SYSTEM |
		  FORMAT_MESSAGE_IGNORE_INSERTS,
		  NULL, dw,
		  MAKELANGID(LANG_NEUTRAL, SUBLANG_DEFAULT), (LPTSTR) &lp_msg_buf,
		  0,
		  NULL);

		LPVOID lp_display_buf = (LPVOID) LocalAlloc(
		  LMEM_ZEROINIT,
		  (lstrlen((LPCTSTR) lp_msg_buf) + lstrlen((LPCTSTR) __FILE__) + 40)
		  * sizeof(TCHAR));
		_snprintf((LPTSTR) lp_display_buf,
		          LocalSize(lp_display_buf) / sizeof(TCHAR),
		          TEXT("%s failed with error %d: %s"), __FILE__, dw, lp_msg_buf);

		cc_log("can't rename file %s to %s OS returned error: %s",
		       oldpath, newpath, (char *) lp_display_buf);

		LocalFree(lp_msg_buf);
		LocalFree(lp_display_buf);
		return -1;
	} else {
		return 0;
	}
#endif
}

// Remove path, NFS hazardous. Use only for temporary files that will not exist
// on other systems. That is, the path should include tmp_string().
int
tmp_unlink(const char *path)
{
	cc_log("Unlink %s", path);
	int rc = unlink(path);
	if (rc) {
		cc_log("Unlink failed: %s", strerror(errno));
	}
	return rc;
}

// Remove path, NFS safe.
int
x_unlink(const char *path)
{
	int saved_errno = 0;

	// If path is on an NFS share, unlink isn't atomic, so we rename to a temp
	// file. We don't care if the temp file is trashed, so it's always safe to
	// unlink it first.
	char *tmp_name = format("%s.rm.%s", path, tmp_string());
	cc_log("Unlink %s via %s", path, tmp_name);

	int result = 0;
	if (x_rename(path, tmp_name) == -1) {
		result = -1;
		saved_errno = errno;
		goto out;
	}
	if (unlink(tmp_name) == -1) {
		// If it was released in a race, that's OK.
		if (errno != ENOENT && errno != ESTALE) {
			result = -1;
			saved_errno = errno;
		}
	}

out:
	free(tmp_name);
	if (result) {
		cc_log("x_unlink failed: %s", strerror(saved_errno));
	}
	errno = saved_errno;
	return result;
}

#ifndef _WIN32
// Like readlink() but returns the string or NULL on failure. Caller frees.
char *
x_readlink(const char *path)
{
	long maxlen = path_max(path);
	char *buf = x_malloc(maxlen);
	ssize_t len = readlink(path, buf, maxlen-1);
	if (len == -1) {
		free(buf);
		return NULL;
	}
	buf[len] = 0;
	return buf;
}
#endif

// Reads the content of a file. Size hint 0 means no hint. Returns true on
// success, otherwise false.
bool
read_file(const char *path, size_t size_hint, char **data, size_t *size)
{
	if (size_hint == 0) {
		struct stat st;
		if (x_stat(path, &st) == 0) {
			size_hint = st.st_size;
		}
	}
	size_hint = (size_hint < 1024) ? 1024 : size_hint;

	int fd = open(path, O_RDONLY | O_BINARY);
	if (fd == -1) {
		return false;
	}
	size_t allocated = size_hint;
	*data = x_malloc(allocated);
	int ret;
	size_t pos = 0;
	while (true) {
		if (pos > allocated / 2) {
			allocated *= 2;
			*data = x_realloc(*data, allocated);
		}
		ret = read(fd, *data + pos, allocated - pos);
		if (ret == 0 || (ret == -1 && errno != EINTR)) {
			break;
		}
		if (ret > 0) {
			pos += ret;
		}
	}
	close(fd);
	if (ret == -1) {
		cc_log("Failed reading %s", path);
		free(*data);
		*data = NULL;
		return false;
	}

	*size = pos;
	return true;
}

// Return the content (with NUL termination) of a text file, or NULL on error.
// Caller frees. Size hint 0 means no hint.
char *
read_text_file(const char *path, size_t size_hint)
{
	size_t size;
	char *data;
	if (read_file(path, size_hint, &data, &size)) {
		data = x_realloc(data, size + 1);
		data[size] = '\0';
		return data;
	} else {
		return NULL;
	}
}

static bool
expand_variable(const char **str, char **result, char **errmsg)
{
	assert(**str == '$');

	bool curly;
	const char *p = *str + 1;
	if (*p == '{') {
		curly = true;
		++p;
	} else {
		curly = false;
	}

	const char *q = p;
	while (isalnum(*q) || *q == '_') {
		++q;
	}
	if (curly) {
		if (*q != '}') {
			*errmsg = format("syntax error: missing '}' after \"%s\"", p);
			return false;
		}
	}

	if (q == p) {
		// Special case: don't consider a single $ the start of a variable.
		reformat(result, "%s$", *result);
		return true;
	}

	char *name = x_strndup(p, q - p);
	const char *value = getenv(name);
	if (!value) {
		*errmsg = format("environment variable \"%s\" not set", name);
		free(name);
		return false;
	}
	reformat(result, "%s%s", *result, value);
	if (!curly) {
		--q;
	}
	*str = q;
	free(name);
	return true;
}

// Substitute all instances of $VAR or ${VAR}, where VAR is an environment
// variable, in a string. Caller frees. If one of the environment variables
// doesn't exist, NULL will be returned and *errmsg will be an appropriate
// error message (caller frees).
char *
subst_env_in_string(const char *str, char **errmsg)
{
	assert(errmsg);
	*errmsg = NULL;

	char *result = x_strdup("");
	const char *p = str; // Interval start.
	const char *q = str; // Interval end.
	for (q = str; *q; ++q) {
		if (*q == '$') {
			reformat(&result, "%s%.*s", result, (int)(q - p), p);
			if (!expand_variable(&q, &result, errmsg)) {
				free(result);
				return NULL;
			}
			p = q + 1;
		}
	}
	reformat(&result, "%s%.*s", result, (int)(q - p), p);
	return result;
}

void
set_cloexec_flag(int fd)
{
#ifndef _WIN32
	int flags = fcntl(fd, F_GETFD, 0);
	if (flags >= 0) {
		fcntl(fd, F_SETFD, flags | FD_CLOEXEC);
	}
#endif
}<|MERGE_RESOLUTION|>--- conflicted
+++ resolved
@@ -1,9 +1,5 @@
 // Copyright (C) 2002 Andrew Tridgell
-<<<<<<< HEAD
-// Copyright (C) 2009-2017 Joel Rosdahl
-=======
 // Copyright (C) 2009-2018 Joel Rosdahl
->>>>>>> 97e642a4
 //
 // This program is free software; you can redistribute it and/or modify it
 // under the terms of the GNU General Public License as published by the Free
