--- conflicted
+++ resolved
@@ -24,27 +24,6 @@
 extra_libs = @extra_libs@
 
 non_3pp_sources = \
-<<<<<<< HEAD
-    args.c \
-    ccache.c \
-    cleanup.c \
-    compopt.c \
-    conf.c \
-    counters.c \
-    execute.c \
-    exitfn.c \
-    hash.c \
-    hashutil.c \
-    language.c \
-    lockfile.c \
-    manifest.c \
-    mdfour.c \
-    memccached.c \
-    stats.c \
-    unify.c \
-    util.c \
-    version.c
-=======
     src/args.c \
     src/ccache.c \
     src/cleanup.c \
@@ -59,11 +38,11 @@
     src/lockfile.c \
     src/manifest.c \
     src/mdfour.c \
+    src/memccached.c \
     src/stats.c \
     src/unify.c \
     src/util.c \
     src/version.c
->>>>>>> aa7ef67b
 3pp_sources = \
     src/getopt_long.c \
     src/hashtable.c \
@@ -123,15 +102,9 @@
 	$(srcdir)/perf/perf.py --ccache ccache$(EXEEXT) $(CC) $(all_cppflags) $(all_cflags) $(srcdir)/src/ccache.c
 
 .PHONY: test
-<<<<<<< HEAD
-test: ccache$(EXEEXT) test/main$(EXEEXT)
-	test/main$(EXEEXT)
-	CC='$(CC)' @ccache_memcached@$(srcdir)/test.sh
-=======
 test: ccache$(EXEEXT) unittest/run$(EXEEXT)
 	unittest/run$(EXEEXT)
-	CC='$(CC)' $(BASH) $(srcdir)/test/run
->>>>>>> aa7ef67b
+	CC='$(CC)' @ccache_memcached@$(BASH) $(srcdir)/test/run
 
 .PHONY: unittest
 unittest: unittest/run$(EXEEXT)
