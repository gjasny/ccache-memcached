/*
 * Copyright (C) 2010 Joel Rosdahl
 *
 * This program is free software; you can redistribute it and/or modify it
 * under the terms of the GNU General Public License as published by the Free
 * Software Foundation; either version 3 of the License, or (at your option)
 * any later version.
 *
 * This program is distributed in the hope that it will be useful, but WITHOUT
 * ANY WARRANTY; without even the implied warranty of MERCHANTABILITY or
 * FITNESS FOR A PARTICULAR PURPOSE. See the GNU General Public License for
 * more details.
 *
 * You should have received a copy of the GNU General Public License along with
 * this program; if not, write to the Free Software Foundation, Inc., 51
 * Franklin Street, Fifth Floor, Boston, MA 02110-1301 USA
 */

#include "ccache.h"

/*
 * This function acquires a lockfile for the given path. Returns true if the
 * lock was acquired, otherwise false. If the lock has been considered stale
 * for the number of microseconds specified by staleness_limit, the function
 * will (if possible) break the lock and then try to acquire it again. The
 * staleness limit should be reasonably larger than the longest time the lock
 * can be expected to be held, and the updates of the locked path should
 * probably be made with an atomic rename(2) to avoid corruption in the rare
 * case that the lock is broken by another process.
 */
bool
lockfile_acquire(const char *path, unsigned staleness_limit)
{
	char *lockfile = format("%s.lock", path);
	char *my_content = NULL, *content = NULL, *initial_content = NULL;
	const char *hostname = get_hostname();
	bool acquired = false;
#ifdef _WIN32
	const size_t bufsize = 1024;
	int fd, len;
#else
	int ret;
#endif
	unsigned to_sleep = 1000, slept = 0; /* Microseconds. */

	while (1) {
		free(my_content);
		my_content = format("%s:%d:%d", hostname, (int)getpid(), (int)time(NULL));

#ifdef _WIN32
		fd = open(lockfile, O_WRONLY|O_CREAT|O_EXCL|O_BINARY, 0666);
		if (fd == -1) {
			cc_log("lockfile_acquire: open WRONLY %s: %s", lockfile, strerror(errno));
			if (errno == ENOENT) {
				/* Directory doesn't exist? */
				if (create_parent_dirs(lockfile) == 0) {
					/* OK. Retry. */
					continue;
				}
			}
			if (errno != EEXIST) {
				/* Directory doesn't exist or isn't writable? */
				goto out;
			}
			/* Someone else has the lock. */
			fd = open(lockfile, O_RDONLY|O_BINARY);
			if (fd == -1) {
				if (errno == ENOENT) {
					/*
					 * The file was removed after the open() call above, so retry
					 * acquiring it.
					 */
					continue;
				} else {
					cc_log("lockfile_acquire: open RDONLY %s: %s",
					       lockfile, strerror(errno));
					goto out;
				}
			}
			free(content);
			content = x_malloc(bufsize);
			if ((len = read(fd, content, bufsize - 1)) == -1) {
				cc_log("lockfile_acquire: read %s: %s", lockfile, strerror(errno));
				close(fd);
				goto out;
			}
			close(fd);
			content[len] = '\0';
		} else {
			/* We got the lock. */
			if (write(fd, my_content, strlen(my_content)) == -1) {
				cc_log("lockfile_acquire: write %s: %s", lockfile, strerror(errno));
				close(fd);
				x_unlink(lockfile);
				goto out;
			}
			close(fd);
			acquired = true;
			goto out;
		}
#else
		ret = symlink(my_content, lockfile);
		if (ret == 0) {
			/* We got the lock. */
			acquired = true;
			goto out;
		}
		cc_log("lockfile_acquire: symlink %s: %s", lockfile, strerror(errno));
<<<<<<< HEAD
		if (errno == ENOENT) {
			/* Directory doesn't exist? */
			if (create_parent_dirs(lockfile) == 0) {
				/* OK. Retry. */
				continue;
			}
=======
		if (errno == EPERM) {
			/*
			 * The file system does not support symbolic links. We have no choice but
			 * to grant the lock anyway.
			 */
			acquired = true;
			goto out;
>>>>>>> aef5f35d
		}
		if (errno != EEXIST) {
			/* Directory doesn't exist or isn't writable? */
			goto out;
		}
		free(content);
		content = x_readlink(lockfile);
		if (!content) {
			if (errno == ENOENT) {
				/*
				 * The symlink was removed after the symlink() call above, so retry
				 * acquiring it.
				 */
				continue;
			} else {
				cc_log("lockfile_acquire: readlink %s: %s", lockfile, strerror(errno));
				goto out;
			}
		}
#endif

		if (str_eq(content, my_content)) {
			/* Lost NFS reply? */
			cc_log("lockfile_acquire: symlink %s failed but we got the lock anyway",
			       lockfile);
			acquired = true;
			goto out;
		}
		/*
		 * A possible improvement here would be to check if the process holding the
		 * lock is still alive and break the lock early if it isn't.
		 */
		cc_log("lockfile_acquire: lock info for %s: %s", lockfile, content);
		if (!initial_content) {
			initial_content = x_strdup(content);
		}
		if (slept > staleness_limit) {
			if (str_eq(content, initial_content)) {
				/* The lock seems to be stale -- break it. */
				cc_log("lockfile_acquire: breaking %s", lockfile);
				if (lockfile_acquire(lockfile, staleness_limit)) {
					lockfile_release(path);
					lockfile_release(lockfile);
					to_sleep = 1000;
					slept = 0;
					continue;
				}
			}
			cc_log("lockfile_acquire: gave up acquiring %s", lockfile);
			goto out;
		}
		cc_log("lockfile_acquire: failed to acquire %s; sleeping %u microseconds",
		       lockfile, to_sleep);
		usleep(to_sleep);
		slept += to_sleep;
		to_sleep *= 2;
	}

out:
	if (acquired) {
		cc_log("Acquired lock %s", lockfile);
	} else {
		cc_log("Failed to acquire lock %s", lockfile);
	}
	free(lockfile);
	free(my_content);
	free(initial_content);
	free(content);
	return acquired;
}

/*
 * Release the lockfile for the given path. Assumes that we are the legitimate
 * owner.
 */
void
lockfile_release(const char *path)
{
	char *lockfile = format("%s.lock", path);
	cc_log("Releasing lock %s", lockfile);
	tmp_unlink(lockfile);
	free(lockfile);
}

#ifdef TEST_LOCKFILE
int
main(int argc, char **argv)
{
	extern char *cache_logfile;
	cache_logfile = "/dev/stdout";
	if (argc == 4) {
		unsigned staleness_limit = atoi(argv[1]);
		if (str_eq(argv[2], "acquire")) {
			return lockfile_acquire(argv[3], staleness_limit) == 0;
		} else if (str_eq(argv[2], "release")) {
			lockfile_release(argv[3]);
			return 0;
		}
	}
	fprintf(stderr,
	        "Usage: testlockfile <staleness_limit> <acquire|release> <path>\n");
	return 1;
}
#endif<|MERGE_RESOLUTION|>--- conflicted
+++ resolved
@@ -106,14 +106,13 @@
 			goto out;
 		}
 		cc_log("lockfile_acquire: symlink %s: %s", lockfile, strerror(errno));
-<<<<<<< HEAD
 		if (errno == ENOENT) {
 			/* Directory doesn't exist? */
 			if (create_parent_dirs(lockfile) == 0) {
 				/* OK. Retry. */
 				continue;
 			}
-=======
+		}
 		if (errno == EPERM) {
 			/*
 			 * The file system does not support symbolic links. We have no choice but
@@ -121,7 +120,6 @@
 			 */
 			acquired = true;
 			goto out;
->>>>>>> aef5f35d
 		}
 		if (errno != EEXIST) {
 			/* Directory doesn't exist or isn't writable? */
