/* ANSI-C code produced by gperf version 3.0.4 */
/* Command-line: gperf confitems.gperf  */
/* Computed positions: -k'1,$' */

#if !((' ' == 32) && ('!' == 33) && ('"' == 34) && ('#' == 35) \
      && ('%' == 37) && ('&' == 38) && ('\'' == 39) && ('(' == 40) \
      && (')' == 41) && ('*' == 42) && ('+' == 43) && (',' == 44) \
      && ('-' == 45) && ('.' == 46) && ('/' == 47) && ('0' == 48) \
      && ('1' == 49) && ('2' == 50) && ('3' == 51) && ('4' == 52) \
      && ('5' == 53) && ('6' == 54) && ('7' == 55) && ('8' == 56) \
      && ('9' == 57) && (':' == 58) && (';' == 59) && ('<' == 60) \
      && ('=' == 61) && ('>' == 62) && ('?' == 63) && ('A' == 65) \
      && ('B' == 66) && ('C' == 67) && ('D' == 68) && ('E' == 69) \
      && ('F' == 70) && ('G' == 71) && ('H' == 72) && ('I' == 73) \
      && ('J' == 74) && ('K' == 75) && ('L' == 76) && ('M' == 77) \
      && ('N' == 78) && ('O' == 79) && ('P' == 80) && ('Q' == 81) \
      && ('R' == 82) && ('S' == 83) && ('T' == 84) && ('U' == 85) \
      && ('V' == 86) && ('W' == 87) && ('X' == 88) && ('Y' == 89) \
      && ('Z' == 90) && ('[' == 91) && ('\\' == 92) && (']' == 93) \
      && ('^' == 94) && ('_' == 95) && ('a' == 97) && ('b' == 98) \
      && ('c' == 99) && ('d' == 100) && ('e' == 101) && ('f' == 102) \
      && ('g' == 103) && ('h' == 104) && ('i' == 105) && ('j' == 106) \
      && ('k' == 107) && ('l' == 108) && ('m' == 109) && ('n' == 110) \
      && ('o' == 111) && ('p' == 112) && ('q' == 113) && ('r' == 114) \
      && ('s' == 115) && ('t' == 116) && ('u' == 117) && ('v' == 118) \
      && ('w' == 119) && ('x' == 120) && ('y' == 121) && ('z' == 122) \
      && ('{' == 123) && ('|' == 124) && ('}' == 125) && ('~' == 126))
/* The character set is not based on ISO-646.  */
#error "gperf generated tables don't work with this execution character set. Please report a bug to <bug-gnu-gperf@gnu.org>."
#endif

#line 8 "confitems.gperf"
struct conf_item;
/* maximum key range = 60, duplicates = 0 */

#ifdef __GNUC__
__inline
#else
#ifdef __cplusplus
inline
#endif
#endif
static unsigned int
confitems_hash (register const char *str, register unsigned int len)
{
  static const unsigned char asso_values[] =
    {
<<<<<<< HEAD
      65, 65, 65, 65, 65, 65, 65, 65, 65, 65,
      65, 65, 65, 65, 65, 65, 65, 65, 65, 65,
      65, 65, 65, 65, 65, 65, 65, 65, 65, 65,
      65, 65, 65, 65, 65, 65, 65, 65, 65, 65,
      65, 65, 65, 65, 65, 65, 65, 65, 65, 65,
      65, 65, 65, 65, 65, 65, 65, 65, 65, 65,
      65, 65, 65, 65, 65, 65, 65, 65, 65, 65,
      65, 65, 65, 65, 65, 65, 65, 65, 65, 65,
      65, 65, 65, 65, 65, 65, 65, 65, 65, 65,
      65, 65, 65, 65, 65, 65, 65, 65, 35, 20,
       5,  0, 50, 65, 30,  5, 65, 20,  5,  0,
       0, 65,  0, 65,  0,  0, 10,  0, 65, 65,
      65, 30, 65, 65, 65, 65, 65, 65, 65, 65,
      65, 65, 65, 65, 65, 65, 65, 65, 65, 65,
      65, 65, 65, 65, 65, 65, 65, 65, 65, 65,
      65, 65, 65, 65, 65, 65, 65, 65, 65, 65,
      65, 65, 65, 65, 65, 65, 65, 65, 65, 65,
      65, 65, 65, 65, 65, 65, 65, 65, 65, 65,
      65, 65, 65, 65, 65, 65, 65, 65, 65, 65,
      65, 65, 65, 65, 65, 65, 65, 65, 65, 65,
      65, 65, 65, 65, 65, 65, 65, 65, 65, 65,
      65, 65, 65, 65, 65, 65, 65, 65, 65, 65,
      65, 65, 65, 65, 65, 65, 65, 65, 65, 65,
      65, 65, 65, 65, 65, 65, 65, 65, 65, 65,
      65, 65, 65, 65, 65, 65, 65, 65, 65, 65,
      65, 65, 65, 65, 65, 65
=======
      45, 45, 45, 45, 45, 45, 45, 45, 45, 45,
      45, 45, 45, 45, 45, 45, 45, 45, 45, 45,
      45, 45, 45, 45, 45, 45, 45, 45, 45, 45,
      45, 45, 45, 45, 45, 45, 45, 45, 45, 45,
      45, 45, 45, 45, 45, 45, 45, 45, 45, 45,
      45, 45, 45, 45, 45, 45, 45, 45, 45, 45,
      45, 45, 45, 45, 45, 45, 45, 45, 45, 45,
      45, 45, 45, 45, 45, 45, 45, 45, 45, 45,
      45, 45, 45, 45, 45, 45, 45, 45, 45, 45,
      45, 45, 45, 45, 45, 45, 45,  0, 13,  0,
      15, 10, 45,  5, 30, 10, 45,  0, 10, 20,
       5,  0,  0, 45,  5,  0, 10, 15, 45, 45,
      15, 45, 45, 45, 45, 45, 45, 45, 45, 45,
      45, 45, 45, 45, 45, 45, 45, 45, 45, 45,
      45, 45, 45, 45, 45, 45, 45, 45, 45, 45,
      45, 45, 45, 45, 45, 45, 45, 45, 45, 45,
      45, 45, 45, 45, 45, 45, 45, 45, 45, 45,
      45, 45, 45, 45, 45, 45, 45, 45, 45, 45,
      45, 45, 45, 45, 45, 45, 45, 45, 45, 45,
      45, 45, 45, 45, 45, 45, 45, 45, 45, 45,
      45, 45, 45, 45, 45, 45, 45, 45, 45, 45,
      45, 45, 45, 45, 45, 45, 45, 45, 45, 45,
      45, 45, 45, 45, 45, 45, 45, 45, 45, 45,
      45, 45, 45, 45, 45, 45, 45, 45, 45, 45,
      45, 45, 45, 45, 45, 45, 45, 45, 45, 45,
      45, 45, 45, 45, 45, 45
>>>>>>> 1cfdf735
    };
  return len + asso_values[(unsigned char)str[len - 1]] + asso_values[(unsigned char)str[0]];
}

static
#ifdef __GNUC__
__inline
#if defined __GNUC_STDC_INLINE__ || defined __GNUC_GNU_INLINE__
__attribute__ ((__gnu_inline__))
#endif
#endif
const struct conf_item *
confitems_get (register const char *str, register unsigned int len)
{
  enum
    {
<<<<<<< HEAD
      TOTAL_KEYWORDS = 32,
=======
      TOTAL_KEYWORDS = 30,
>>>>>>> 1cfdf735
      MIN_WORD_LENGTH = 4,
      MAX_WORD_LENGTH = 26,
      MIN_HASH_VALUE = 5,
      MAX_HASH_VALUE = 64
    };

  static const struct conf_item wordlist[] =
    {
      {"",0,NULL,0,NULL}, {"",0,NULL,0,NULL},
      {"",0,NULL,0,NULL}, {"",0,NULL,0,NULL},
<<<<<<< HEAD
      {"",0,NULL,0,NULL},
#line 38 "confitems.gperf"
      {"stats",               28, ITEM(stats, bool)},
      {"",0,NULL,0,NULL},
#line 35 "confitems.gperf"
      {"recache",             25, ITEM(recache, bool)},
#line 26 "confitems.gperf"
      {"max_size",            16, ITEM(max_size, size)},
#line 25 "confitems.gperf"
      {"max_files",           15, ITEM(max_files, unsigned)},
#line 37 "confitems.gperf"
      {"sloppiness",          27, ITEM(sloppiness, sloppiness)},
      {"",0,NULL,0,NULL},
#line 19 "confitems.gperf"
      {"disable",              9, ITEM(disable, bool)},
#line 24 "confitems.gperf"
      {"log_file",            14, ITEM(log_file, env_string)},
#line 36 "confitems.gperf"
      {"run_second_cpp",      26, ITEM(run_second_cpp, bool)},
      {"",0,NULL,0,NULL},
#line 18 "confitems.gperf"
      {"direct_mode",          8, ITEM(direct_mode, bool)},
      {"",0,NULL,0,NULL},
#line 31 "confitems.gperf"
      {"prefix_command_cpp",  21, ITEM(prefix_command_cpp, env_string)},
#line 30 "confitems.gperf"
      {"prefix_command",      20, ITEM(prefix_command, env_string)},
=======
#line 28 "confitems.gperf"
      {"path",                18, ITEM(path, env_string)},
>>>>>>> 1cfdf735
      {"",0,NULL,0,NULL}, {"",0,NULL,0,NULL},
      {"",0,NULL,0,NULL},
#line 39 "confitems.gperf"
      {"temporary_dir",       29, ITEM(temporary_dir, env_string)},
#line 34 "confitems.gperf"
      {"read_only_memcached", 24, ITEM(read_only_memcached, bool)},
#line 40 "confitems.gperf"
      {"umask",               30, ITEM(umask, umask)},
#line 33 "confitems.gperf"
      {"read_only_direct",    23, ITEM(read_only_direct, bool)},
      {"",0,NULL,0,NULL},
#line 13 "confitems.gperf"
      {"compiler",             3, ITEM(compiler, string)},
#line 11 "confitems.gperf"
      {"cache_dir",            1, ITEM(cache_dir, env_string)},
      {"",0,NULL,0,NULL},
#line 15 "confitems.gperf"
      {"compression",          5, ITEM(compression, bool)},
      {"",0,NULL,0,NULL},
#line 17 "confitems.gperf"
      {"cpp_extension",        7, ITEM(cpp_extension, string)},
<<<<<<< HEAD
#line 29 "confitems.gperf"
      {"path",                19, ITEM(path, env_string)},
#line 41 "confitems.gperf"
      {"unify",               31, ITEM(unify, bool)},
=======
#line 14 "confitems.gperf"
      {"compiler_check",       4, ITEM(compiler_check, string)},
#line 36 "confitems.gperf"
      {"stats",               26, ITEM(stats, bool)},
>>>>>>> 1cfdf735
#line 12 "confitems.gperf"
      {"cache_dir_levels",     2, ITEM_V(cache_dir_levels, unsigned, dir_levels)},
      {"",0,NULL,0,NULL},
#line 22 "confitems.gperf"
      {"hash_dir",            12, ITEM(hash_dir, bool)},
#line 32 "confitems.gperf"
      {"read_only",           22, ITEM(read_only, bool)},
      {"",0,NULL,0,NULL},
#line 23 "confitems.gperf"
      {"ignore_headers_in_manifest", 13, ITEM(ignore_headers_in_manifest, env_string)},
#line 16 "confitems.gperf"
      {"compression_level",    6, ITEM(compression_level, unsigned)},
<<<<<<< HEAD
#line 10 "confitems.gperf"
      {"base_dir",             0, ITEM_V(base_dir, env_string, absolute_path)},
#line 28 "confitems.gperf"
      {"memcached_only",      18, ITEM(memcached_only, bool)},
      {"",0,NULL,0,NULL}, {"",0,NULL,0,NULL},
      {"",0,NULL,0,NULL}, {"",0,NULL,0,NULL},
#line 20 "confitems.gperf"
      {"extra_files_to_hash", 10, ITEM(extra_files_to_hash, env_string)},
      {"",0,NULL,0,NULL}, {"",0,NULL,0,NULL},
      {"",0,NULL,0,NULL}, {"",0,NULL,0,NULL},
#line 14 "confitems.gperf"
      {"compiler_check",       4, ITEM(compiler_check, string)},
      {"",0,NULL,0,NULL}, {"",0,NULL,0,NULL},
      {"",0,NULL,0,NULL}, {"",0,NULL,0,NULL},
#line 21 "confitems.gperf"
      {"hard_link",           11, ITEM(hard_link, bool)},
=======
#line 25 "confitems.gperf"
      {"log_file",            15, ITEM(log_file, env_string)},
#line 29 "confitems.gperf"
      {"prefix_command",      19, ITEM(prefix_command, env_string)},
#line 35 "confitems.gperf"
      {"sloppiness",          25, ITEM(sloppiness, sloppiness)},
#line 10 "confitems.gperf"
      {"base_dir",             0, ITEM_V(base_dir, env_string, absolute_path)},
#line 33 "confitems.gperf"
      {"recache",             23, ITEM(recache, bool)},
#line 30 "confitems.gperf"
      {"prefix_command_cpp",  20, ITEM(prefix_command_cpp, env_string)},
#line 31 "confitems.gperf"
      {"read_only",           21, ITEM(read_only, bool)},
#line 39 "confitems.gperf"
      {"unify",               29, ITEM(unify, bool)},
      {"",0,NULL,0,NULL},
#line 24 "confitems.gperf"
      {"keep_comments_cpp",   14, ITEM(keep_comments_cpp, bool)},
#line 27 "confitems.gperf"
      {"max_size",            17, ITEM(max_size, size)},
#line 26 "confitems.gperf"
      {"max_files",           16, ITEM(max_files, unsigned)},
      {"",0,NULL,0,NULL},
#line 32 "confitems.gperf"
      {"read_only_direct",    22, ITEM(read_only_direct, bool)},
#line 19 "confitems.gperf"
      {"disable",              9, ITEM(disable, bool)},
#line 37 "confitems.gperf"
      {"temporary_dir",       27, ITEM(temporary_dir, env_string)},
#line 34 "confitems.gperf"
      {"run_second_cpp",      24, ITEM(run_second_cpp, bool)},
      {"",0,NULL,0,NULL},
#line 18 "confitems.gperf"
      {"direct_mode",          8, ITEM(direct_mode, bool)},
      {"",0,NULL,0,NULL},
#line 22 "confitems.gperf"
      {"hash_dir",            12, ITEM(hash_dir, bool)},
#line 21 "confitems.gperf"
      {"hard_link",           11, ITEM(hard_link, bool)},
#line 38 "confitems.gperf"
      {"umask",               28, ITEM(umask, umask)},
#line 23 "confitems.gperf"
      {"ignore_headers_in_manifest", 13, ITEM(ignore_headers_in_manifest, env_string)},
>>>>>>> 1cfdf735
      {"",0,NULL,0,NULL}, {"",0,NULL,0,NULL},
      {"",0,NULL,0,NULL}, {"",0,NULL,0,NULL},
#line 27 "confitems.gperf"
      {"memcached_conf",      17, ITEM(memcached_conf, string)}
    };

  if (len <= MAX_WORD_LENGTH && len >= MIN_WORD_LENGTH)
    {
      register int key = confitems_hash (str, len);

      if (key <= MAX_HASH_VALUE && key >= 0)
        {
          register const char *s = wordlist[key].name;

          if (*str == *s && !strcmp (str + 1, s + 1))
            return &wordlist[key];
        }
    }
  return 0;
}
<<<<<<< HEAD
static const size_t CONFITEMS_TOTAL_KEYWORDS = 32;
=======
static const size_t CONFITEMS_TOTAL_KEYWORDS = 30;
>>>>>>> 1cfdf735
<|MERGE_RESOLUTION|>--- conflicted
+++ resolved
@@ -45,7 +45,6 @@
 {
   static const unsigned char asso_values[] =
     {
-<<<<<<< HEAD
       65, 65, 65, 65, 65, 65, 65, 65, 65, 65,
       65, 65, 65, 65, 65, 65, 65, 65, 65, 65,
       65, 65, 65, 65, 65, 65, 65, 65, 65, 65,
@@ -56,9 +55,9 @@
       65, 65, 65, 65, 65, 65, 65, 65, 65, 65,
       65, 65, 65, 65, 65, 65, 65, 65, 65, 65,
       65, 65, 65, 65, 65, 65, 65, 65, 35, 20,
-       5,  0, 50, 65, 30,  5, 65, 20,  5,  0,
-       0, 65,  0, 65,  0,  0, 10,  0, 65, 65,
-      65, 30, 65, 65, 65, 65, 65, 65, 65, 65,
+       5,  0, 50, 65, 30,  5, 65,  5,  5,  0,
+       0, 65,  0, 65,  0,  0, 10,  5, 65, 65,
+      65, 45, 65, 65, 65, 65, 65, 65, 65, 65,
       65, 65, 65, 65, 65, 65, 65, 65, 65, 65,
       65, 65, 65, 65, 65, 65, 65, 65, 65, 65,
       65, 65, 65, 65, 65, 65, 65, 65, 65, 65,
@@ -72,34 +71,6 @@
       65, 65, 65, 65, 65, 65, 65, 65, 65, 65,
       65, 65, 65, 65, 65, 65, 65, 65, 65, 65,
       65, 65, 65, 65, 65, 65
-=======
-      45, 45, 45, 45, 45, 45, 45, 45, 45, 45,
-      45, 45, 45, 45, 45, 45, 45, 45, 45, 45,
-      45, 45, 45, 45, 45, 45, 45, 45, 45, 45,
-      45, 45, 45, 45, 45, 45, 45, 45, 45, 45,
-      45, 45, 45, 45, 45, 45, 45, 45, 45, 45,
-      45, 45, 45, 45, 45, 45, 45, 45, 45, 45,
-      45, 45, 45, 45, 45, 45, 45, 45, 45, 45,
-      45, 45, 45, 45, 45, 45, 45, 45, 45, 45,
-      45, 45, 45, 45, 45, 45, 45, 45, 45, 45,
-      45, 45, 45, 45, 45, 45, 45,  0, 13,  0,
-      15, 10, 45,  5, 30, 10, 45,  0, 10, 20,
-       5,  0,  0, 45,  5,  0, 10, 15, 45, 45,
-      15, 45, 45, 45, 45, 45, 45, 45, 45, 45,
-      45, 45, 45, 45, 45, 45, 45, 45, 45, 45,
-      45, 45, 45, 45, 45, 45, 45, 45, 45, 45,
-      45, 45, 45, 45, 45, 45, 45, 45, 45, 45,
-      45, 45, 45, 45, 45, 45, 45, 45, 45, 45,
-      45, 45, 45, 45, 45, 45, 45, 45, 45, 45,
-      45, 45, 45, 45, 45, 45, 45, 45, 45, 45,
-      45, 45, 45, 45, 45, 45, 45, 45, 45, 45,
-      45, 45, 45, 45, 45, 45, 45, 45, 45, 45,
-      45, 45, 45, 45, 45, 45, 45, 45, 45, 45,
-      45, 45, 45, 45, 45, 45, 45, 45, 45, 45,
-      45, 45, 45, 45, 45, 45, 45, 45, 45, 45,
-      45, 45, 45, 45, 45, 45, 45, 45, 45, 45,
-      45, 45, 45, 45, 45, 45
->>>>>>> 1cfdf735
     };
   return len + asso_values[(unsigned char)str[len - 1]] + asso_values[(unsigned char)str[0]];
 }
@@ -116,11 +87,7 @@
 {
   enum
     {
-<<<<<<< HEAD
-      TOTAL_KEYWORDS = 32,
-=======
-      TOTAL_KEYWORDS = 30,
->>>>>>> 1cfdf735
+      TOTAL_KEYWORDS = 33,
       MIN_WORD_LENGTH = 4,
       MAX_WORD_LENGTH = 26,
       MIN_HASH_VALUE = 5,
@@ -131,48 +98,44 @@
     {
       {"",0,NULL,0,NULL}, {"",0,NULL,0,NULL},
       {"",0,NULL,0,NULL}, {"",0,NULL,0,NULL},
-<<<<<<< HEAD
-      {"",0,NULL,0,NULL},
+      {"",0,NULL,0,NULL},
+#line 39 "confitems.gperf"
+      {"stats",               29, ITEM(stats, bool)},
+      {"",0,NULL,0,NULL},
+#line 36 "confitems.gperf"
+      {"recache",             26, ITEM(recache, bool)},
+#line 27 "confitems.gperf"
+      {"max_size",            17, ITEM(max_size, size)},
+#line 26 "confitems.gperf"
+      {"max_files",           16, ITEM(max_files, unsigned)},
 #line 38 "confitems.gperf"
-      {"stats",               28, ITEM(stats, bool)},
-      {"",0,NULL,0,NULL},
-#line 35 "confitems.gperf"
-      {"recache",             25, ITEM(recache, bool)},
-#line 26 "confitems.gperf"
-      {"max_size",            16, ITEM(max_size, size)},
-#line 25 "confitems.gperf"
-      {"max_files",           15, ITEM(max_files, unsigned)},
-#line 37 "confitems.gperf"
-      {"sloppiness",          27, ITEM(sloppiness, sloppiness)},
+      {"sloppiness",          28, ITEM(sloppiness, sloppiness)},
       {"",0,NULL,0,NULL},
 #line 19 "confitems.gperf"
       {"disable",              9, ITEM(disable, bool)},
-#line 24 "confitems.gperf"
-      {"log_file",            14, ITEM(log_file, env_string)},
-#line 36 "confitems.gperf"
-      {"run_second_cpp",      26, ITEM(run_second_cpp, bool)},
-      {"",0,NULL,0,NULL},
+#line 25 "confitems.gperf"
+      {"log_file",            15, ITEM(log_file, env_string)},
+#line 37 "confitems.gperf"
+      {"run_second_cpp",      27, ITEM(run_second_cpp, bool)},
+#line 41 "confitems.gperf"
+      {"umask",               31, ITEM(umask, umask)},
 #line 18 "confitems.gperf"
       {"direct_mode",          8, ITEM(direct_mode, bool)},
       {"",0,NULL,0,NULL},
+#line 32 "confitems.gperf"
+      {"prefix_command_cpp",  22, ITEM(prefix_command_cpp, env_string)},
 #line 31 "confitems.gperf"
-      {"prefix_command_cpp",  21, ITEM(prefix_command_cpp, env_string)},
-#line 30 "confitems.gperf"
-      {"prefix_command",      20, ITEM(prefix_command, env_string)},
-=======
-#line 28 "confitems.gperf"
-      {"path",                18, ITEM(path, env_string)},
->>>>>>> 1cfdf735
-      {"",0,NULL,0,NULL}, {"",0,NULL,0,NULL},
-      {"",0,NULL,0,NULL},
-#line 39 "confitems.gperf"
-      {"temporary_dir",       29, ITEM(temporary_dir, env_string)},
+      {"prefix_command",      21, ITEM(prefix_command, env_string)},
+      {"",0,NULL,0,NULL}, {"",0,NULL,0,NULL},
+#line 24 "confitems.gperf"
+      {"keep_comments_cpp",   14, ITEM(keep_comments_cpp, bool)},
+#line 40 "confitems.gperf"
+      {"temporary_dir",       30, ITEM(temporary_dir, env_string)},
+#line 35 "confitems.gperf"
+      {"read_only_memcached", 25, ITEM(read_only_memcached, bool)},
+      {"",0,NULL,0,NULL},
 #line 34 "confitems.gperf"
-      {"read_only_memcached", 24, ITEM(read_only_memcached, bool)},
-#line 40 "confitems.gperf"
-      {"umask",               30, ITEM(umask, umask)},
-#line 33 "confitems.gperf"
-      {"read_only_direct",    23, ITEM(read_only_direct, bool)},
+      {"read_only_direct",    24, ITEM(read_only_direct, bool)},
       {"",0,NULL,0,NULL},
 #line 13 "confitems.gperf"
       {"compiler",             3, ITEM(compiler, string)},
@@ -184,96 +147,43 @@
       {"",0,NULL,0,NULL},
 #line 17 "confitems.gperf"
       {"cpp_extension",        7, ITEM(cpp_extension, string)},
-<<<<<<< HEAD
-#line 29 "confitems.gperf"
-      {"path",                19, ITEM(path, env_string)},
-#line 41 "confitems.gperf"
-      {"unify",               31, ITEM(unify, bool)},
-=======
+#line 30 "confitems.gperf"
+      {"path",                20, ITEM(path, env_string)},
+      {"",0,NULL,0,NULL},
+#line 12 "confitems.gperf"
+      {"cache_dir_levels",     2, ITEM_V(cache_dir_levels, unsigned, dir_levels)},
+      {"",0,NULL,0,NULL},
+#line 22 "confitems.gperf"
+      {"hash_dir",            12, ITEM(hash_dir, bool)},
 #line 14 "confitems.gperf"
       {"compiler_check",       4, ITEM(compiler_check, string)},
-#line 36 "confitems.gperf"
-      {"stats",               26, ITEM(stats, bool)},
->>>>>>> 1cfdf735
-#line 12 "confitems.gperf"
-      {"cache_dir_levels",     2, ITEM_V(cache_dir_levels, unsigned, dir_levels)},
-      {"",0,NULL,0,NULL},
-#line 22 "confitems.gperf"
-      {"hash_dir",            12, ITEM(hash_dir, bool)},
-#line 32 "confitems.gperf"
-      {"read_only",           22, ITEM(read_only, bool)},
       {"",0,NULL,0,NULL},
 #line 23 "confitems.gperf"
       {"ignore_headers_in_manifest", 13, ITEM(ignore_headers_in_manifest, env_string)},
 #line 16 "confitems.gperf"
       {"compression_level",    6, ITEM(compression_level, unsigned)},
-<<<<<<< HEAD
 #line 10 "confitems.gperf"
       {"base_dir",             0, ITEM_V(base_dir, env_string, absolute_path)},
-#line 28 "confitems.gperf"
-      {"memcached_only",      18, ITEM(memcached_only, bool)},
+#line 21 "confitems.gperf"
+      {"hard_link",           11, ITEM(hard_link, bool)},
       {"",0,NULL,0,NULL}, {"",0,NULL,0,NULL},
       {"",0,NULL,0,NULL}, {"",0,NULL,0,NULL},
 #line 20 "confitems.gperf"
       {"extra_files_to_hash", 10, ITEM(extra_files_to_hash, env_string)},
       {"",0,NULL,0,NULL}, {"",0,NULL,0,NULL},
       {"",0,NULL,0,NULL}, {"",0,NULL,0,NULL},
-#line 14 "confitems.gperf"
-      {"compiler_check",       4, ITEM(compiler_check, string)},
-      {"",0,NULL,0,NULL}, {"",0,NULL,0,NULL},
-      {"",0,NULL,0,NULL}, {"",0,NULL,0,NULL},
-#line 21 "confitems.gperf"
-      {"hard_link",           11, ITEM(hard_link, bool)},
-=======
-#line 25 "confitems.gperf"
-      {"log_file",            15, ITEM(log_file, env_string)},
+#line 33 "confitems.gperf"
+      {"read_only",           23, ITEM(read_only, bool)},
+#line 42 "confitems.gperf"
+      {"unify",               32, ITEM(unify, bool)},
+      {"",0,NULL,0,NULL}, {"",0,NULL,0,NULL},
+      {"",0,NULL,0,NULL},
 #line 29 "confitems.gperf"
-      {"prefix_command",      19, ITEM(prefix_command, env_string)},
-#line 35 "confitems.gperf"
-      {"sloppiness",          25, ITEM(sloppiness, sloppiness)},
-#line 10 "confitems.gperf"
-      {"base_dir",             0, ITEM_V(base_dir, env_string, absolute_path)},
-#line 33 "confitems.gperf"
-      {"recache",             23, ITEM(recache, bool)},
-#line 30 "confitems.gperf"
-      {"prefix_command_cpp",  20, ITEM(prefix_command_cpp, env_string)},
-#line 31 "confitems.gperf"
-      {"read_only",           21, ITEM(read_only, bool)},
-#line 39 "confitems.gperf"
-      {"unify",               29, ITEM(unify, bool)},
-      {"",0,NULL,0,NULL},
-#line 24 "confitems.gperf"
-      {"keep_comments_cpp",   14, ITEM(keep_comments_cpp, bool)},
-#line 27 "confitems.gperf"
-      {"max_size",            17, ITEM(max_size, size)},
-#line 26 "confitems.gperf"
-      {"max_files",           16, ITEM(max_files, unsigned)},
-      {"",0,NULL,0,NULL},
-#line 32 "confitems.gperf"
-      {"read_only_direct",    22, ITEM(read_only_direct, bool)},
-#line 19 "confitems.gperf"
-      {"disable",              9, ITEM(disable, bool)},
-#line 37 "confitems.gperf"
-      {"temporary_dir",       27, ITEM(temporary_dir, env_string)},
-#line 34 "confitems.gperf"
-      {"run_second_cpp",      24, ITEM(run_second_cpp, bool)},
-      {"",0,NULL,0,NULL},
-#line 18 "confitems.gperf"
-      {"direct_mode",          8, ITEM(direct_mode, bool)},
-      {"",0,NULL,0,NULL},
-#line 22 "confitems.gperf"
-      {"hash_dir",            12, ITEM(hash_dir, bool)},
-#line 21 "confitems.gperf"
-      {"hard_link",           11, ITEM(hard_link, bool)},
-#line 38 "confitems.gperf"
-      {"umask",               28, ITEM(umask, umask)},
-#line 23 "confitems.gperf"
-      {"ignore_headers_in_manifest", 13, ITEM(ignore_headers_in_manifest, env_string)},
->>>>>>> 1cfdf735
-      {"",0,NULL,0,NULL}, {"",0,NULL,0,NULL},
-      {"",0,NULL,0,NULL}, {"",0,NULL,0,NULL},
-#line 27 "confitems.gperf"
-      {"memcached_conf",      17, ITEM(memcached_conf, string)}
+      {"memcached_only",      19, ITEM(memcached_only, bool)},
+      {"",0,NULL,0,NULL}, {"",0,NULL,0,NULL},
+      {"",0,NULL,0,NULL}, {"",0,NULL,0,NULL},
+#line 28 "confitems.gperf"
+      {"memcached_conf",      18, ITEM(memcached_conf, string)}
     };
 
   if (len <= MAX_WORD_LENGTH && len >= MIN_WORD_LENGTH)
@@ -290,8 +200,4 @@
     }
   return 0;
 }
-<<<<<<< HEAD
-static const size_t CONFITEMS_TOTAL_KEYWORDS = 32;
-=======
-static const size_t CONFITEMS_TOTAL_KEYWORDS = 30;
->>>>>>> 1cfdf735
+static const size_t CONFITEMS_TOTAL_KEYWORDS = 33;