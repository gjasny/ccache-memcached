--- conflicted
+++ resolved
@@ -435,14 +435,8 @@
 }
 
 /*
-<<<<<<< HEAD
  * Make a relative path from current working directory to path if path is under
  * the base directory. Takes over ownership of path. Caller frees.
-=======
- * Make a relative path from current working directory to path if
- * CCACHE_BASEDIR is a prefix of path. Takes over ownership of path. Caller
- * frees.
->>>>>>> c600ffff
  */
 static char *
 make_relative_path(char *path)
