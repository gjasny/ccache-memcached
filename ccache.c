// ccache -- a fast C/C++ compiler cache
//
// Copyright (C) 2002-2007 Andrew Tridgell
// Copyright (C) 2009-2016 Joel Rosdahl
//
// This program is free software; you can redistribute it and/or modify it
// under the terms of the GNU General Public License as published by the Free
// Software Foundation; either version 3 of the License, or (at your option)
// any later version.
//
// This program is distributed in the hope that it will be useful, but WITHOUT
// ANY WARRANTY; without even the implied warranty of MERCHANTABILITY or
// FITNESS FOR A PARTICULAR PURPOSE. See the GNU General Public License for
// more details.
//
// You should have received a copy of the GNU General Public License along with
// this program; if not, write to the Free Software Foundation, Inc., 51
// Franklin Street, Fifth Floor, Boston, MA 02110-1301 USA

#include "ccache.h"
#include "compopt.h"
#ifdef HAVE_GETOPT_LONG
#include <getopt.h>
#else
#include "getopt_long.h"
#endif
#include "hashtable.h"
#include "hashtable_itr.h"
#include "hashutil.h"
#include "language.h"
#include "manifest.h"

#define STRINGIFY(x) #x
#define TO_STRING(x) STRINGIFY(x)

static const char VERSION_TEXT[] =
  MYNAME " version %s\n"
  "\n"
  "Copyright (C) 2002-2007 Andrew Tridgell\n"
  "Copyright (C) 2009-2016 Joel Rosdahl\n"
  "\n"
  "This program is free software; you can redistribute it and/or modify it under\n"
  "the terms of the GNU General Public License as published by the Free Software\n"
  "Foundation; either version 3 of the License, or (at your option) any later\n"
  "version.\n";

static const char USAGE_TEXT[] =
  "Usage:\n"
  "    " MYNAME " [options]\n"
  "    " MYNAME " compiler [compiler options]\n"
  "    compiler [compiler options]          (via symbolic link)\n"
  "\n"
  "Options:\n"
  "    -c, --cleanup         delete old files and recalculate size counters\n"
  "                          (normally not needed as this is done automatically)\n"
  "    -C, --clear           clear the cache completely (except configuration)\n"
  "    -F, --max-files=N     set maximum number of files in cache to N (use 0 for\n"
  "                          no limit)\n"
  "    -M, --max-size=SIZE   set maximum size of cache to SIZE (use 0 for no\n"
  "                          limit); available suffixes: k, M, G, T (decimal) and\n"
  "                          Ki, Mi, Gi, Ti (binary); default suffix: G\n"
  "    -o, --set-config=K=V  set configuration key K to value V\n"
  "    -p, --print-config    print current configuration options\n"
  "    -s, --show-stats      show statistics summary\n"
  "    -z, --zero-stats      zero statistics counters\n"
  "\n"
  "    -h, --help            print this help text\n"
  "    -V, --version         print version and copyright information\n"
  "\n"
  "See also <https://ccache.samba.org>.\n";

// Global configuration data.
struct conf *conf = NULL;

// Where to write configuration changes.
char *primary_config_path = NULL;

// Secondary, read-only configuration file (if any).
char *secondary_config_path = NULL;

// Current working directory taken from $PWD, or getcwd() if $PWD is bad.
char *current_working_dir = NULL;

// The original argument list.
static struct args *orig_args;

// The source file.
static char *input_file;

// The output file being compiled to.
static char *output_obj;

// The path to the dependency file (implicit or specified with -MF).
static char *output_dep;

// The path to the coverage file (implicit when using -ftest-coverage).
static char *output_cov;

// Diagnostic generation information (clang). Contains pathname if not NULL.
static char *output_dia = NULL;

// Split dwarf information (GCC 4.8 andup). Contains pathname if not NULL.
static char *output_dwo = NULL;

// Array for storing -arch options.
#define MAX_ARCH_ARGS 10
static size_t arch_args_size = 0;
static char *arch_args[MAX_ARCH_ARGS] = {NULL};

// Name (represented as a struct file_hash) of the file containing the cached
// object code.
static struct file_hash *cached_obj_hash;

// Full path to the file containing the cached object code
// (cachedir/a/b/cdef[...]-size.o).
static char *cached_obj;

// Full path to the file containing the standard error output
// (cachedir/a/b/cdef[...]-size.stderr).
static char *cached_stderr;

// Full path to the file containing the dependency information
// (cachedir/a/b/cdef[...]-size.d).
static char *cached_dep;

// Full path to the file containing the coverage information
// (cachedir/a/b/cdef[...]-size.gcno).
static char *cached_cov;

// Full path to the file containing the diagnostic information (for clang)
// (cachedir/a/b/cdef[...]-size.dia).
static char *cached_dia;

// Full path to the file containing the split dwarf (for GCC 4.8 and above)
// (cachedir/a/b/cdef[...]-size.dwo).
//
// Contains NULL if -gsplit-dwarf is not given.
static char *cached_dwo;

// using_split_dwarf is true if "-gsplit-dwarf" is given to the compiler (GCC
// 4.8 and up).
bool using_split_dwarf = false;

// Full path to the file containing the manifest
// (cachedir/a/b/cdef[...]-size.manifest).
static char *manifest_path;

// Time of compilation. Used to see if include files have changed after
// compilation.
time_t time_of_compilation;

// Files included by the preprocessor and their hashes/sizes. Key: file path.
// Value: struct file_hash.
static struct hashtable *included_files = NULL;

// Uses absolute path for some include files.
static bool has_absolute_include_headers = false;

// List of headers to ignore.
static char **ignore_headers;

// Size of headers to ignore list.
static size_t ignore_headers_len;

// Is the compiler being asked to output debug info?
static bool generating_debuginfo;

// Is the compiler being asked to output dependencies?
static bool generating_dependencies;

// Is the compiler being asked to output coverage?
static bool generating_coverage;

// Relocating debuginfo in the format old=new.
static char *debug_prefix_map = NULL;

// Is the compiler being asked to output coverage data (.gcda) at runtime?
static bool profile_arcs;

// Name of the custom profile directory (default: object dirname).
static char *profile_dir;

// The name of the temporary preprocessed file.
static char *i_tmpfile;

// Are we compiling a .i or .ii file directly?
static bool direct_i_file;

// The name of the cpp stderr file.
static char *cpp_stderr;

// Full path to the statistics file in the subdirectory where the cached result
// belongs (<cache_dir>/<x>/stats).
char *stats_file = NULL;

// Whether the output is a precompiled header.
static bool output_is_precompiled_header = false;

// Profile generation / usage information.
static char *profile_dir = NULL;
static bool profile_use = false;
static bool profile_generate = false;

// Whether we are using a precompiled header (either via -include, #include or
// clang's -include-pch or -include-pth).
static bool using_precompiled_header = false;

// The .gch/.pch/.pth file used for compilation.
static char *included_pch_file = NULL;

// How long (in microseconds) to wait before breaking a stale lock.
unsigned lock_staleness_limit = 2000000;

enum fromcache_call_mode {
	FROMCACHE_DIRECT_MODE,
	FROMCACHE_CPP_MODE
};

struct pending_tmp_file {
	char *path;
	struct pending_tmp_file *next;
};

// Temporary files to remove at program exit.
static struct pending_tmp_file *pending_tmp_files = NULL;

#ifndef _WIN32
static sigset_t fatal_signal_set;

// PID of currently executing compiler that we have started, if any. 0 means no
// ongoing compilation.
static pid_t compiler_pid = 0;
#endif

// This is a string that identifies the current "version" of the hash sum
// computed by ccache. If, for any reason, we want to force the hash sum to be
// different for the same input in a new ccache version, we can just change
// this string. A typical example would be if the format of one of the files
// stored in the cache changes in a backwards-incompatible way.
static const char HASH_PREFIX[] = "3";

static void
add_prefix(struct args *args, char *prefix_command)
{
	if (str_eq(prefix_command, "")) {
		return;
	}

	struct args *prefix = args_init(0, NULL);
	char *e = x_strdup(prefix_command);
	char *saveptr = NULL;
	for (char *tok = strtok_r(e, " ", &saveptr);
	     tok;
	     tok = strtok_r(NULL, " ", &saveptr)) {
		char *p;

		p = find_executable(tok, MYNAME);
		if (!p) {
			fatal("%s: %s", tok, strerror(errno));
		}

		args_add(prefix, p);
		free(p);
	}
	free(e);

	cc_log("Using command-line prefix %s", prefix_command);
	for (int i = prefix->argc; i != 0; i--) {
		args_add_prefix(args, prefix->argv[i-1]);
	}
	args_free(prefix);
}

// Something went badly wrong - just execute the real compiler.
static void
failed(void)
{
	assert(orig_args);

	args_strip(orig_args, "--ccache-");
	add_prefix(orig_args, conf->prefix_command);

	cc_log("Failed; falling back to running the real compiler");
	cc_log_argv("Executing ", orig_args->argv);
	exitfn_call();
	execv(orig_args->argv[0], orig_args->argv);
	fatal("execv of %s failed: %s", orig_args->argv[0], strerror(errno));
}

static const char *
temp_dir()
{
	static char *path = NULL;
	if (path) {
		return path; // Memoize
	}
	path = conf->temporary_dir;
	if (str_eq(path, "")) {
		path = format("%s/tmp", conf->cache_dir);
	}
	return path;
}

void
block_signals(void)
{
#ifndef _WIN32
	sigprocmask(SIG_BLOCK, &fatal_signal_set, NULL);
#endif
}

void
unblock_signals(void)
{
#ifndef _WIN32
	sigset_t empty;
	sigemptyset(&empty);
	sigprocmask(SIG_SETMASK, &empty, NULL);
#endif
}

static void
add_pending_tmp_file(const char *path)
{
	block_signals();
	struct pending_tmp_file *e = x_malloc(sizeof(*e));
	e->path = x_strdup(path);
	e->next = pending_tmp_files;
	pending_tmp_files = e;
	unblock_signals();
}

static void
do_clean_up_pending_tmp_files(void)
{
	struct pending_tmp_file *p = pending_tmp_files;
	while (p) {
		// Can't call tmp_unlink here since its cc_log calls aren't signal safe.
		unlink(p->path);
		p = p->next;
		// Leak p->path and p here because clean_up_pending_tmp_files needs to be
		// signal safe.
	}
}

static void
clean_up_pending_tmp_files(void)
{
	block_signals();
	do_clean_up_pending_tmp_files();
	unblock_signals();
}

#ifndef _WIN32
static void
signal_handler(int signum)
{
	// Unregister handler for this signal so that we can send the signal to
	// ourselves at the end of the handler.
	signal(signum, SIG_DFL);

	// If ccache was killed explicitly, then bring the compiler subprocess (if
	// any) with us as well.
	if (signum == SIGTERM
	    && compiler_pid != 0
	    && waitpid(compiler_pid, NULL, WNOHANG) == 0) {
		kill(compiler_pid, signum);
	}

	do_clean_up_pending_tmp_files();

	if (compiler_pid != 0) {
		// Wait for compiler subprocess to exit before we snuff it.
		waitpid(compiler_pid, NULL, 0);
	}

	// Resend signal to ourselves to exit properly after returning from the
	// handler.
	kill(getpid(), signum);
}

static void
register_signal_handler(int signum)
{
	struct sigaction act;
	memset(&act, 0, sizeof(act));
	act.sa_handler = signal_handler;
	act.sa_mask = fatal_signal_set;
#ifdef SA_RESTART
	act.sa_flags = SA_RESTART;
#endif
	sigaction(signum, &act, NULL);
}

static void
set_up_signal_handlers(void)
{
	sigemptyset(&fatal_signal_set);
	sigaddset(&fatal_signal_set, SIGINT);
	sigaddset(&fatal_signal_set, SIGTERM);
#ifdef SIGHUP
	sigaddset(&fatal_signal_set, SIGHUP);
#endif
#ifdef SIGQUIT
	sigaddset(&fatal_signal_set, SIGQUIT);
#endif

	register_signal_handler(SIGINT);
	register_signal_handler(SIGTERM);
#ifdef SIGHUP
	register_signal_handler(SIGHUP);
#endif
#ifdef SIGQUIT
	register_signal_handler(SIGQUIT);
#endif
}
#endif // _WIN32

static void
clean_up_internal_tempdir(void)
{
	time_t now = time(NULL);
	struct stat st;
	if (x_stat(conf->cache_dir, &st) != 0 || st.st_mtime + 3600 >= now) {
		// No cleanup needed.
		return;
	}

	update_mtime(conf->cache_dir);

	DIR *dir = opendir(temp_dir());
	if (!dir) {
		return;
	}

	struct dirent *entry;
	while ((entry = readdir(dir))) {
		if (str_eq(entry->d_name, ".") || str_eq(entry->d_name, "..")) {
			continue;
		}

		char *path = format("%s/%s", temp_dir(), entry->d_name);
		if (x_lstat(path, &st) == 0 && st.st_mtime + 3600 < now) {
			tmp_unlink(path);
		}
		free(path);
	}

	closedir(dir);
}

static char *
get_current_working_dir(void)
{
	if (!current_working_dir) {
		char *cwd = get_cwd();
		if (cwd) {
			current_working_dir = x_realpath(cwd);
			free(cwd);
		}
		if (!current_working_dir) {
			cc_log("Unable to determine current working directory: %s",
			       strerror(errno));
			failed();
		}
	}
	return current_working_dir;
}

// Transform a name to a full path into the cache directory, creating needed
// sublevels if needed. Caller frees.
static char *
get_path_in_cache(const char *name, const char *suffix)
{
	char *path = x_strdup(conf->cache_dir);
	for (unsigned i = 0; i < conf->cache_dir_levels; ++i) {
		char *p = format("%s/%c", path, name[i]);
		free(path);
		path = p;
	}

	char *result =
	  format("%s/%s%s", path, name + conf->cache_dir_levels, suffix);
	free(path);
	return result;
}

// This function hashes an include file and stores the path and hash in the
// global included_files variable. If the include file is a PCH, cpp_hash is
// also updated. Takes over ownership of path.
static void
remember_include_file(char *path, struct mdfour *cpp_hash, bool system)
{
	size_t path_len = strlen(path);
	if (path_len >= 2 && (path[0] == '<' && path[path_len - 1] == '>')) {
		// Typically <built-in> or <command-line>.
		goto ignore;
	}

	if (str_eq(path, input_file)) {
		// Don't remember the input file.
		goto ignore;
	}

	if (system && (conf->sloppiness & SLOPPY_NO_SYSTEM_HEADERS)) {
		// Don't remember this system header.
		goto ignore;
	}

	if (hashtable_search(included_files, path)) {
		// Already known include file.
		goto ignore;
	}

#ifdef _WIN32
	// stat fails on directories on win32.
	DWORD attributes = GetFileAttributes(path);
	if (attributes != INVALID_FILE_ATTRIBUTES &&
	    attributes & FILE_ATTRIBUTE_DIRECTORY) {
		goto ignore;
	}
#endif

	struct stat st;
	if (x_stat(path, &st) != 0) {
		goto failure;
	}
	if (S_ISDIR(st.st_mode)) {
		// Ignore directory, typically $PWD.
		goto ignore;
	}
	if (!S_ISREG(st.st_mode)) {
		// Device, pipe, socket or other strange creature.
		cc_log("Non-regular include file %s", path);
		goto failure;
	}

	// Canonicalize path for comparison; clang uses ./header.h.
	char *canonical = path;
	size_t canonical_len = path_len;
	if (canonical[0] == '.' && canonical[1] == '/') {
		canonical += 2;
		canonical_len -= 2;
	}

	for (size_t i = 0; i < ignore_headers_len; i++) {
		char *ignore = ignore_headers[i];
		size_t ignore_len = strlen(ignore);
		if (ignore_len > canonical_len) {
			continue;
		}
		if (strncmp(canonical, ignore, ignore_len) == 0
		    && (ignore[ignore_len-1] == DIR_DELIM_CH
		        || canonical[ignore_len] == DIR_DELIM_CH
		        || canonical[ignore_len] == '\0')) {
			goto ignore;
		}
	}

	// Let's hash the include file.
	if (!(conf->sloppiness & SLOPPY_INCLUDE_FILE_MTIME)
	    && st.st_mtime >= time_of_compilation) {
		cc_log("Include file %s too new", path);
		goto failure;
	}

	if (!(conf->sloppiness & SLOPPY_INCLUDE_FILE_CTIME)
	    && st.st_ctime >= time_of_compilation) {
		cc_log("Include file %s ctime too new", path);
		goto failure;
	}

	struct mdfour fhash;
	hash_start(&fhash);

	bool is_pch = is_precompiled_header(path);
	if (is_pch) {
		if (!hash_file(&fhash, path)) {
			goto failure;
		}
		struct file_hash pch_hash;
		hash_result_as_bytes(&fhash, pch_hash.hash);
		pch_hash.size = fhash.totalN;
		hash_delimiter(cpp_hash, "pch_hash");
		hash_buffer(cpp_hash, pch_hash.hash, sizeof(pch_hash.hash));
	}

	if (conf->direct_mode) {
		if (!is_pch) { // else: the file has already been hashed.
			char *source = NULL;
			size_t size;
			if (st.st_size > 0) {
				if (!read_file(path, st.st_size, &source, &size)) {
					goto failure;
				}
			} else {
				source = x_strdup("");
				size = 0;
			}

			int result = hash_source_code_string(conf, &fhash, source, size, path);
			free(source);
			if (result & HASH_SOURCE_CODE_ERROR
			    || result & HASH_SOURCE_CODE_FOUND_TIME) {
				goto failure;
			}
		}

		struct file_hash *h = x_malloc(sizeof(*h));
		hash_result_as_bytes(&fhash, h->hash);
		h->size = fhash.totalN;
		hashtable_insert(included_files, path, h);
	} else {
		free(path);
	}

	return;

failure:
	if (conf->direct_mode) {
		cc_log("Disabling direct mode");
		conf->direct_mode = false;
	}
	// Fall through.
ignore:
	free(path);
}

// Make a relative path from current working directory to path if path is under
// the base directory. Takes over ownership of path. Caller frees.
static char *
make_relative_path(char *path)
{
	if (str_eq(conf->base_dir, "") || !str_startswith(path, conf->base_dir)) {
		return path;
	}

#ifdef _WIN32
	if (path[0] == '/') {
		path++;  // Skip leading slash.
	}
#endif

	// x_realpath only works for existing paths, so if path doesn't exist, try
	// dirname(path) and assemble the path afterwards. We only bother to try
	// canonicalizing one of these two paths since a compiler path argument
	// typically only makes sense if path or dirname(path) exists.
	char *path_suffix = NULL;
	struct stat st;
	if (stat(path, &st) != 0) {
		// path doesn't exist.
		char *dir = dirname(path);
		if (stat(dir, &st) != 0) {
			// And neither does its parent directory, so no action to take.
			free(dir);
			return path;
		}
		free(dir);
		path_suffix = basename(path);
		char *p = path;
		path = dirname(path);
		free(p);
	}

	char *canon_path = x_realpath(path);
	if (canon_path) {
		free(path);
		char *relpath = get_relative_path(get_current_working_dir(), canon_path);
		free(canon_path);
		if (path_suffix) {
			path = format("%s/%s", relpath, path_suffix);
			free(relpath);
			free(path_suffix);
			return path;
		} else {
			return relpath;
		}
	} else {
		// path doesn't exist, so leave it as it is.
		free(path_suffix);
		return path;
	}
}

// This function reads and hashes a file. While doing this, it also does these
// things:
//
// - Makes include file paths for which the base directory is a prefix relative
//   when computing the hash sum.
// - Stores the paths and hashes of included files in the global variable
//   included_files.
static bool
process_preprocessed_file(struct mdfour *hash, const char *path)
{
	char *data;
	size_t size;
	if (!read_file(path, 0, &data, &size)) {
		return false;
	}

	ignore_headers = NULL;
	ignore_headers_len = 0;
	if (!str_eq(conf->ignore_headers_in_manifest, "")) {
		char *header, *p, *q, *saveptr = NULL;
		p = x_strdup(conf->ignore_headers_in_manifest);
		q = p;
		while ((header = strtok_r(q, PATH_DELIM, &saveptr))) {
			ignore_headers = x_realloc(ignore_headers,
			                           (ignore_headers_len+1) * sizeof(char *));
			ignore_headers[ignore_headers_len++] = x_strdup(header);
			q = NULL;
		}
		free(p);
	}

	if (!included_files) {
		included_files = create_hashtable(1000, hash_from_string, strings_equal);
	}

	// Bytes between p and q are pending to be hashed.
	char *p = data;
	char *q = data;
	char *end = data + size;

	// There must be at least 7 characters (# 1 "x") left to potentially find an
	// include file path.
	while (q < end - 7) {
		// Check if we look at a line containing the file name of an included file.
		// At least the following formats exist (where N is a positive integer):
		//
		// GCC:
		//
		//   # N "file"
		//   # N "file" N
		//   #pragma GCC pch_preprocess "file"
		//
		// HP's compiler:
		//
		//   #line N "file"
		//
		// AIX's compiler:
		//
		//   #line N "file"
		//   #line N
		//
		// Note that there may be other lines starting with '#' left after
		// preprocessing as well, for instance "#    pragma".
		if (q[0] == '#'
		    // GCC:
		    && ((q[1] == ' ' && q[2] >= '0' && q[2] <= '9')
		        // GCC precompiled header:
		        || (q[1] == 'p'
		            && str_startswith(&q[2], "ragma GCC pch_preprocess "))
		        // HP/AIX:
		        || (q[1] == 'l' && q[2] == 'i' && q[3] == 'n' && q[4] == 'e'
		            && q[5] == ' '))
		    && (q == data || q[-1] == '\n')) {
			// Workarounds for preprocessor linemarker bugs in GCC version 6.
			if (q[2] == '3') {
				if (str_startswith(q, "# 31 \"<command-line>\"\n")) {
					// Bogus extra line with #31, after the regular #1: Ignore the whole
					// line, and continue parsing.
					hash_buffer(hash, p, q - p);
					while (q < end && *q != '\n') {
						q++;
					}
					q++;
					p = q;
					continue;
				} else if (str_startswith(q, "# 32 \"<command-line>\" 2\n")) {
					// Bogus wrong line with #32, instead of regular #1: Replace the line
					// number with the usual one.
					hash_buffer(hash, p, q - p);
					q += 1;
					q[0] = '#';
					q[1] = ' ';
					q[2] = '1';
					p = q;
				}
			}

			while (q < end && *q != '"' && *q != '\n') {
				q++;
			}
			if (q < end && *q == '\n') {
				// A newline before the quotation mark -> no match.
				continue;
			}
			q++;
			if (q >= end) {
				cc_log("Failed to parse included file path");
				free(data);
				return false;
			}
			// q points to the beginning of an include file path
			hash_buffer(hash, p, q - p);
			p = q;
			while (q < end && *q != '"') {
				q++;
			}
			// Look for preprocessor flags, after the "filename".
			bool system = false;
			char *r = q + 1;
			while (r < end && *r != '\n') {
				if (*r == '3') { // System header.
					system = true;
				}
				r++;
			}
			// p and q span the include file path.
			char *inc_path = x_strndup(p, q - p);
			if (!has_absolute_include_headers) {
				has_absolute_include_headers = is_absolute_path(inc_path);
			}
			inc_path = make_relative_path(inc_path);
			remember_include_file(inc_path, hash, system);
			p = q;
		} else {
			q++;
		}
	}

	hash_buffer(hash, p, (end - p));
	free(data);

	// Explicitly check the .gch/.pch/.pth file, Clang does not include any
	// mention of it in the preprocessed output.
	if (included_pch_file) {
		char *path = x_strdup(included_pch_file);
		path = make_relative_path(path);
		hash_string(hash, path);
		remember_include_file(path, hash, false);
	}

	return true;
}

// Replace absolute paths with relative paths in the provided dependency file.
static void
use_relative_paths_in_depfile(const char *depfile)
{
	if (str_eq(conf->base_dir, "")) {
		cc_log("Base dir not set, skip using relative paths");
		return; // nothing to do
	}
	if (!has_absolute_include_headers) {
		cc_log("No absolute path for included files found, skip using relative"
		       " paths");
		return; // nothing to do
	}

	FILE *f;
	f = fopen(depfile, "r");
	if (!f) {
		cc_log("Cannot open dependency file: %s (%s)", depfile, strerror(errno));
		return;
	}

	char *tmp_file = format("%s.tmp", depfile);
	FILE *tmpf = create_tmp_file(&tmp_file, "w");

	bool result = false;
	char buf[10000];
	while (fgets(buf, sizeof(buf), f) && !ferror(tmpf)) {
		char *saveptr;
		char *token = strtok_r(buf, " \t", &saveptr);
		while (token) {
			char *relpath;
			if (is_absolute_path(token) && str_startswith(token, conf->base_dir)) {
				relpath = make_relative_path(x_strdup(token));
				result = true;
			} else {
				relpath = token;
			}
			if (token != buf) { // This is a dependency file.
				fputc(' ', tmpf);
			}
			fputs(relpath, tmpf);
			if (relpath != token) {
				free(relpath);
			}
			token = strtok_r(NULL, " \t", &saveptr);
		}
	}

	if (ferror(f)) {
		cc_log("Error reading dependency file: %s, skip relative path usage",
		       depfile);
		result = false;
		goto out;
	}
	if (ferror(tmpf)) {
		cc_log("Error writing temporary dependency file: %s, skip relative path"
		       " usage", tmp_file);
		result = false;
		goto out;
	}

out:
	fclose(tmpf);
	fclose(f);
	if (result) {
		if (x_rename(tmp_file, depfile) != 0) {
			cc_log("Error renaming dependency file: %s -> %s (%s), skip relative"
			       " path usage", tmp_file, depfile, strerror(errno));
			result = false;
		} else {
			cc_log("Renamed dependency file: %s -> %s", tmp_file, depfile);
		}
	}
	if (!result) {
		cc_log("Removing temporary dependency file: %s", tmp_file);
		x_unlink(tmp_file);
	}
	free(tmp_file);
}

// Copy or link a file to the cache.
static void
put_file_in_cache(const char *source, const char *dest)
{
	assert(!conf->read_only);
	assert(!conf->read_only_direct);

	bool do_link = conf->hard_link && !conf->compression;
	if (do_link) {
		x_unlink(dest);
		int ret = link(source, dest);
		if (ret != 0) {
			cc_log("Failed to link %s to %s: %s", source, dest, strerror(errno));
			cc_log("Falling back to copying");
			do_link = false;
		}
	}
	if (!do_link) {
		int ret = copy_file(
		  source, dest, conf->compression ? conf->compression_level : 0);
		if (ret != 0) {
			cc_log("Failed to copy %s to %s: %s", source, dest, strerror(errno));
			stats_update(STATS_ERROR);
			failed();
		}
	}

	cc_log("Stored in cache: %s -> %s", source, dest);

	struct stat st;
	if (x_stat(dest, &st) != 0) {
		stats_update(STATS_ERROR);
		failed();
	}
	stats_update_size(file_size(&st), 1);
}

// Copy or link a file from the cache.
static void
get_file_from_cache(const char *source, const char *dest)
{
	int ret;
	bool do_link = conf->hard_link && !file_is_compressed(source);
	if (do_link) {
		x_unlink(dest);
		ret = link(source, dest);
	} else {
		ret = copy_file(source, dest, 0);
	}

	if (ret == -1) {
		if (errno == ENOENT || errno == ESTALE) {
			// Someone removed the file just before we began copying?
			cc_log("Cache file %s just disappeared from cache", source);
			stats_update(STATS_MISSING);
		} else {
			cc_log("Failed to %s %s to %s: %s",
			       do_link ? "link" : "copy",
			       source,
			       dest,
			       strerror(errno));
			stats_update(STATS_ERROR);
		}

		// If there was trouble getting a file from the cached result, wipe the
		// whole cached result for consistency.
		x_unlink(cached_stderr);
		x_unlink(cached_obj);
		x_unlink(cached_dep);
		x_unlink(cached_dia);

		failed();
	}

	cc_log("Created from cache: %s -> %s", source, dest);
}

// Send cached stderr, if any, to stderr.
static void
send_cached_stderr(void)
{
	int fd_stderr = open(cached_stderr, O_RDONLY | O_BINARY);
	if (fd_stderr != -1) {
		copy_fd(fd_stderr, 2);
		close(fd_stderr);
	}
}

// Create or update the manifest file.
void update_manifest_file(void)
{
	if (!conf->direct_mode
	    || !included_files
	    || conf->read_only
	    || conf->read_only_direct) {
		return;
	}

	struct stat st;
	size_t old_size = 0; // in bytes
	if (stat(manifest_path, &st) == 0) {
		old_size = file_size(&st);
	}
	if (manifest_put(manifest_path, cached_obj_hash, included_files)) {
		cc_log("Added object file hash to %s", manifest_path);
		update_mtime(manifest_path);
		if (x_stat(manifest_path, &st) == 0) {
			stats_update_size(file_size(&st) - old_size, old_size == 0 ? 1 : 0);
		}
	} else {
		cc_log("Failed to add object file hash to %s", manifest_path);
	}
}

// Run the real compiler and put the result in cache.
static void
to_cache(struct args *args)
{
	char *tmp_stdout = format("%s.tmp.stdout", cached_obj);
	int tmp_stdout_fd = create_tmp_fd(&tmp_stdout);
	char *tmp_stderr = format("%s.tmp.stderr", cached_obj);
	int tmp_stderr_fd = create_tmp_fd(&tmp_stderr);

	char *tmp_cov;
	if (generating_coverage) {
		char *tmp_aux;
		// GCC has some funny rule about max extension length.
		if (strlen(get_extension(output_obj)) < 6) {
			tmp_aux = remove_extension(output_obj);
		} else {
			tmp_aux = x_strdup(output_obj);
		}
		tmp_cov = format("%s.gcno", tmp_aux);
		free(tmp_aux);
	} else {
		tmp_cov = NULL;
	}

	// GCC (at least 4.8 and 4.9) forms the .dwo file name by removing everything
	// after (and including) the last "." from the object file name and then
	// appending ".dwo".
	char *tmp_dwo = NULL;
	if (using_split_dwarf) {
		char *base_name = remove_extension(output_obj);
		tmp_dwo = format("%s.dwo", base_name);
		free(base_name);
	}

	args_add(args, "-o");
	args_add(args, output_obj);

	if (output_dia) {
		args_add(args, "--serialize-diagnostics");
		args_add(args, output_dia);
	}

	// Turn off DEPENDENCIES_OUTPUT when running cc1, because otherwise it will
	// emit a line like this:
	//
	//   tmp.stdout.vexed.732.o: /home/mbp/.ccache/tmp.stdout.vexed.732.i
	x_unsetenv("DEPENDENCIES_OUTPUT");

	if (conf->run_second_cpp) {
		args_add(args, input_file);
	} else {
		args_add(args, i_tmpfile);
	}

	cc_log("Running real compiler");
	int status =
	  execute(args->argv, tmp_stdout_fd, tmp_stderr_fd, &compiler_pid);
	args_pop(args, 3);

	struct stat st;
	if (x_stat(tmp_stdout, &st) != 0) {
		// The stdout file was removed - cleanup in progress? Better bail out.
		stats_update(STATS_MISSING);
		tmp_unlink(tmp_stdout);
		tmp_unlink(tmp_stderr);
		if (tmp_cov) {
			tmp_unlink(tmp_cov);
		}
		tmp_unlink(tmp_dwo);
		failed();
	}
	if (st.st_size != 0) {
		cc_log("Compiler produced stdout");
		stats_update(STATS_STDOUT);
		tmp_unlink(tmp_stdout);
		tmp_unlink(tmp_stderr);
		if (tmp_cov) {
			tmp_unlink(tmp_cov);
		}
		tmp_unlink(tmp_dwo);
		failed();
	}
	tmp_unlink(tmp_stdout);

	// Merge stderr from the preprocessor (if any) and stderr from the real
	// compiler into tmp_stderr.
	if (cpp_stderr) {
		char *tmp_stderr2 = format("%s.2", tmp_stderr);
		if (x_rename(tmp_stderr, tmp_stderr2)) {
			cc_log("Failed to rename %s to %s: %s", tmp_stderr, tmp_stderr2,
			       strerror(errno));
			failed();
		}

		int fd_cpp_stderr = open(cpp_stderr, O_RDONLY | O_BINARY);
		if (fd_cpp_stderr == -1) {
			cc_log("Failed opening %s: %s", cpp_stderr, strerror(errno));
			failed();
		}

		int fd_real_stderr = open(tmp_stderr2, O_RDONLY | O_BINARY);
		if (fd_real_stderr == -1) {
			cc_log("Failed opening %s: %s", tmp_stderr2, strerror(errno));
			failed();
		}

		int fd_result =
		  open(tmp_stderr, O_WRONLY | O_CREAT | O_TRUNC | O_BINARY, 0666);
		if (fd_result == -1) {
			cc_log("Failed opening %s: %s", tmp_stderr, strerror(errno));
			failed();
		}

		copy_fd(fd_cpp_stderr, fd_result);
		copy_fd(fd_real_stderr, fd_result);
		close(fd_cpp_stderr);
		close(fd_real_stderr);
		close(fd_result);
		tmp_unlink(tmp_stderr2);
		free(tmp_stderr2);
	}

	if (status != 0) {
		cc_log("Compiler gave exit status %d", status);
		stats_update(STATS_STATUS);

		int fd = open(tmp_stderr, O_RDONLY | O_BINARY);
		if (fd != -1) {
			// We can output stderr immediately instead of rerunning the compiler.
			copy_fd(fd, 2);
			close(fd);
			tmp_unlink(tmp_stderr);

			x_exit(status);
		}

		tmp_unlink(tmp_stderr);
		if (tmp_cov) {
			tmp_unlink(tmp_cov);
		}
		tmp_unlink(tmp_dwo);

		failed();
	}

	if (stat(output_obj, &st) != 0) {
		cc_log("Compiler didn't produce an object file");
		stats_update(STATS_NOOUTPUT);
		failed();
	}
	if (st.st_size == 0) {
		cc_log("Compiler produced an empty object file");
		stats_update(STATS_EMPTYOUTPUT);
		failed();
	}

	if (using_split_dwarf) {
		if (stat(tmp_dwo, &st) != 0) {
			cc_log("Compiler didn't produce a split dwarf file");
			stats_update(STATS_NOOUTPUT);
			failed();
		}
		if (st.st_size == 0) {
			cc_log("Compiler produced an empty split dwarf file");
			stats_update(STATS_EMPTYOUTPUT);
			failed();
		}
	}

	if (x_stat(tmp_stderr, &st) != 0) {
		stats_update(STATS_ERROR);
		failed();
	}
	if (st.st_size > 0) {
		if (move_uncompressed_file(
		      tmp_stderr, cached_stderr,
		      conf->compression ? conf->compression_level : 0) != 0) {
			cc_log("Failed to move %s to %s: %s", tmp_stderr, cached_stderr,
			       strerror(errno));
			stats_update(STATS_ERROR);
			failed();
		}
		cc_log("Stored in cache: %s", cached_stderr);
		if (!conf->compression
		    // If the file was compressed, obtain the size again:
		    || x_stat(cached_stderr, &st) == 0) {
			stats_update_size(file_size(&st), 1);
		}
	} else {
		tmp_unlink(tmp_stderr);
		if (conf->recache) {
			// If recaching, we need to remove any previous .stderr.
			x_unlink(cached_stderr);
		}
	}

	if (generating_coverage) {
		// GCC won't generate notes if there is no code.
		if (stat(tmp_cov, &st) != 0 && errno == ENOENT) {
			FILE *f = fopen(cached_cov, "wb");
			cc_log("Creating placeholder: %s", cached_cov);
			if (!f) {
				cc_log("Failed to create %s: %s", cached_cov, strerror(errno));
				stats_update(STATS_ERROR);
				failed();
			}
			fclose(f);
			stats_update_size(0, 1);
		} else {
			put_file_in_cache(tmp_cov, cached_cov);
		}
	}

	if (output_dia) {
		if (x_stat(output_dia, &st) != 0) {
			stats_update(STATS_ERROR);
			failed();
		}
		if (st.st_size > 0) {
			put_file_in_cache(output_dia, cached_dia);
		}
	}

	put_file_in_cache(output_obj, cached_obj);

	if (using_split_dwarf) {
		assert(tmp_dwo);
		assert(cached_dwo);
		put_file_in_cache(tmp_dwo, cached_dwo);
	}

	if (generating_dependencies) {
		use_relative_paths_in_depfile(output_dep);
		put_file_in_cache(output_dep, cached_dep);
	}
	stats_update(STATS_TOCACHE);

	// Make sure we have a CACHEDIR.TAG in the cache part of cache_dir. This can
	// be done almost anywhere, but we might as well do it near the end as we
	// save the stat call if we exit early.
	{
		char *first_level_dir = dirname(stats_file);
		if (create_cachedirtag(first_level_dir) != 0) {
			cc_log("Failed to create %s/CACHEDIR.TAG (%s)\n",
			       first_level_dir, strerror(errno));
			stats_update(STATS_ERROR);
			failed();
		}
		free(first_level_dir);

		// Remove any CACHEDIR.TAG on the cache_dir level where it was located in
		// previous ccache versions.
		if (getpid() % 1000 == 0) {
			char *path = format("%s/CACHEDIR.TAG", conf->cache_dir);
			x_unlink(path);
			free(path);
		}
	}

	// Everything OK.
	send_cached_stderr();
	update_manifest_file();

	free(tmp_stderr);
	free(tmp_stdout);
	free(tmp_cov);
	free(tmp_dwo);
}

// Find the object file name by running the compiler in preprocessor mode.
// Returns the hash as a heap-allocated hex string.
static struct file_hash *
get_object_name_from_cpp(struct args *args, struct mdfour *hash)
{
	time_of_compilation = time(NULL);

	char *path_stderr = format("%s/tmp.cpp_stderr", temp_dir());
	int path_stderr_fd = create_tmp_fd(&path_stderr);
	add_pending_tmp_file(path_stderr);

	char *path_stdout;
	int status;
	if (direct_i_file) {
		// We are compiling a .i or .ii file - that means we can skip the cpp stage
		// and directly form the correct i_tmpfile.
		path_stdout = input_file;
		status = 0;
	} else {
		// Run cpp on the input file to obtain the .i.

		// Limit the basename to 10 characters in order to cope with filesystem with
		// small maximum filename length limits.
		char *input_base = basename(input_file);
		char *tmp = strchr(input_base, '.');
		if (tmp) {
			*tmp = 0;
		}
		if (strlen(input_base) > 10) {
			input_base[10] = 0;
		}

		path_stdout = format("%s/%s.stdout", temp_dir(), input_base);
		int path_stdout_fd = create_tmp_fd(&path_stdout);
		add_pending_tmp_file(path_stdout);

		int args_added = 2;
		args_add(args, "-E");
		if (conf->keep_comments_cpp) {
			args_add(args, "-C");
			args_added = 3;
		}
		args_add(args, input_file);
		add_prefix(args, conf->prefix_command_cpp);
		cc_log("Running preprocessor");
		status = execute(args->argv, path_stdout_fd, path_stderr_fd, &compiler_pid);
		args_pop(args, args_added);
	}

	if (status != 0) {
		cc_log("Preprocessor gave exit status %d", status);
		stats_update(STATS_PREPROCESSOR);
		failed();
	}

	if (conf->unify) {
		// When we are doing the unifying tricks we need to include the input file
		// name in the hash to get the warnings right.
		hash_delimiter(hash, "unifyfilename");
		hash_string(hash, input_file);

		hash_delimiter(hash, "unifycpp");
		if (unify_hash(hash, path_stdout) != 0) {
			stats_update(STATS_ERROR);
			cc_log("Failed to unify %s", path_stdout);
			failed();
		}
	} else {
		hash_delimiter(hash, "cpp");
		if (!process_preprocessed_file(hash, path_stdout)) {
			stats_update(STATS_ERROR);
			failed();
		}
	}

	hash_delimiter(hash, "cppstderr");
	if (!hash_file(hash, path_stderr)) {
		fatal("Failed to open %s: %s", path_stderr, strerror(errno));
	}

	if (direct_i_file) {
		i_tmpfile = input_file;
	} else {
		// i_tmpfile needs the proper cpp_extension for the compiler to do its
		// thing correctly
		i_tmpfile = format("%s.%s", path_stdout, conf->cpp_extension);
		x_rename(path_stdout, i_tmpfile);
		add_pending_tmp_file(i_tmpfile);
	}

	if (conf->run_second_cpp) {
		free(path_stderr);
	} else {
		// If we are using the CPP trick, we need to remember this stderr data and
		// output it just before the main stderr from the compiler pass.
		cpp_stderr = path_stderr;
		hash_delimiter(hash, "runsecondcpp");
		hash_string(hash, "false");
	}

	struct file_hash *result = x_malloc(sizeof(*result));
	hash_result_as_bytes(hash, result->hash);
	result->size = hash->totalN;
	return result;
}

static void
update_cached_result_globals(struct file_hash *hash)
{
	char *object_name = format_hash_as_string(hash->hash, hash->size);
	cached_obj_hash = hash;
	cached_obj = get_path_in_cache(object_name, ".o");
	cached_stderr = get_path_in_cache(object_name, ".stderr");
	cached_dep = get_path_in_cache(object_name, ".d");
	cached_cov = get_path_in_cache(object_name, ".gcno");
	cached_dia = get_path_in_cache(object_name, ".dia");

	if (using_split_dwarf) {
		cached_dwo = get_path_in_cache(object_name, ".dwo");
	} else {
		cached_dwo = NULL;
	}

	stats_file = format("%s/%c/stats", conf->cache_dir, object_name[0]);
	free(object_name);
}

// Hash mtime or content of a file, or the output of a command, according to
// the CCACHE_COMPILERCHECK setting.
static void
hash_compiler(struct mdfour *hash, struct stat *st, const char *path,
              bool allow_command)
{
	if (str_eq(conf->compiler_check, "none")) {
		// Do nothing.
	} else if (str_eq(conf->compiler_check, "mtime")) {
		hash_delimiter(hash, "cc_mtime");
		hash_int(hash, st->st_size);
		hash_int(hash, st->st_mtime);
	} else if (str_startswith(conf->compiler_check, "string:")) {
		hash_delimiter(hash, "cc_hash");
		hash_string(hash, conf->compiler_check + strlen("string:"));
	} else if (str_eq(conf->compiler_check, "content") || !allow_command) {
		hash_delimiter(hash, "cc_content");
		hash_file(hash, path);
	} else { // command string
		if (!hash_multicommand_output(
		      hash, conf->compiler_check, orig_args->argv[0])) {
			fatal("Failure running compiler check command: %s", conf->compiler_check);
		}
	}
}

// Note that these compiler checks are unreliable, so nothing should
// hard-depend on them.

static bool
compiler_is_clang(struct args *args)
{
	char *name = basename(args->argv[0]);
	bool result = strstr(name, "clang") != NULL;
	free(name);
	return result;
}

static bool
compiler_is_gcc(struct args *args)
{
	char *name = basename(args->argv[0]);
	bool result = strstr(name, "gcc") || strstr(name, "g++");
	free(name);
	return result;
}

// Update a hash sum with information common for the direct and preprocessor
// modes.
static void
calculate_common_hash(struct args *args, struct mdfour *hash)
{
	hash_string(hash, HASH_PREFIX);

	// We have to hash the extension, as a .i file isn't treated the same by the
	// compiler as a .ii file.
	hash_delimiter(hash, "ext");
	hash_string(hash, conf->cpp_extension);

#ifdef _WIN32
	const char *ext = strrchr(args->argv[0], '.');
	char full_path_win_ext[MAX_PATH + 1] = {0};
	add_exe_ext_if_no_to_fullpath(full_path_win_ext, MAX_PATH, ext,
	                              args->argv[0]);
	const char *full_path = full_path_win_ext;
#else
	const char *full_path = args->argv[0];
#endif

	struct stat st;
	if (x_stat(full_path, &st) != 0) {
		stats_update(STATS_COMPILER);
		failed();
	}

	// Hash information about the compiler.
	hash_compiler(hash, &st, args->argv[0], true);

	// Also hash the compiler name as some compilers use hard links and behave
	// differently depending on the real name.
	hash_delimiter(hash, "cc_name");
	char *p = basename(args->argv[0]);
	hash_string(hash, p);
	free(p);

	// Possibly hash the current working directory.
	if (generating_debuginfo && conf->hash_dir) {
		char *cwd = gnu_getcwd();
		if (debug_prefix_map) {
			char *map = debug_prefix_map;
			char *sep = strchr(map, '=');
			if (sep) {
				char *old = x_strndup(map, sep - map);
				char *new = x_strdup(sep + 1);
				cc_log("Relocating debuginfo cwd %s, from %s to %s", cwd, old, new);
				if (str_startswith(cwd, old)) {
					char *dir = format("%s%s", new, cwd + strlen(old));
					free(cwd);
					cwd = dir;
				}
				free(old);
				free(new);
			}
		}
		if (cwd) {
			hash_delimiter(hash, "cwd");
			hash_string(hash, cwd);
			free(cwd);
		}
	}

	// Possibly hash input file location to avoid false positive cache hits since
	// the dependency file includes the source file path.
	if (generating_dependencies) {
		hash_delimiter(hash, "inputfile");
		hash_string(hash, input_file);
	}

	// Possibly hash the coverage data file path.
	if (generating_coverage && profile_arcs) {
		char *dir = dirname(output_obj);
		if (profile_dir) {
			dir = x_strdup(profile_dir);
		} else {
			char *real_dir = x_realpath(dir);
			free(dir);
			dir = real_dir;
		}
		if (dir) {
			char *base_name = basename(output_obj);
			p = remove_extension(base_name);
			free(base_name);
			char *gcda_path = format("%s/%s.gcda", dir, p);
			cc_log("Hashing coverage path %s", gcda_path);
			free(p);
			hash_delimiter(hash, "gcda");
			hash_string(hash, gcda_path);
			free(dir);
		}
	}

	if (!str_eq(conf->extra_files_to_hash, "")) {
		char *p = x_strdup(conf->extra_files_to_hash);
		char *q = p;
		char *path;
		char *saveptr = NULL;
		while ((path = strtok_r(q, PATH_DELIM, &saveptr))) {
			cc_log("Hashing extra file %s", path);
			hash_delimiter(hash, "extrafile");
			if (!hash_file(hash, path)) {
				stats_update(STATS_BADEXTRAFILE);
				failed();
			}
			q = NULL;
		}
		free(p);
	}

	// Possibly hash GCC_COLORS (for color diagnostics).
	if (compiler_is_gcc(args)) {
		const char *gcc_colors = getenv("GCC_COLORS");
		if (gcc_colors) {
			hash_delimiter(hash, "gcccolors");
			hash_string(hash, gcc_colors);
		}
	}
}

// Update a hash sum with information specific to the direct and preprocessor
// modes and calculate the object hash. Returns the object hash on success,
// otherwise NULL. Caller frees.
static struct file_hash *
calculate_object_hash(struct args *args, struct mdfour *hash, int direct_mode)
{
	if (direct_mode) {
		hash_delimiter(hash, "manifest version");
		hash_int(hash, MANIFEST_VERSION);
	}

	// First the arguments.
	for (int i = 1; i < args->argc; i++) {
		// -L doesn't affect compilation.
		if (i < args->argc-1 && str_eq(args->argv[i], "-L")) {
			i++;
			continue;
		}
		if (str_startswith(args->argv[i], "-L")) {
			continue;
		}

		// -Wl,... doesn't affect compilation.
		if (str_startswith(args->argv[i], "-Wl,")) {
			continue;
		}

		// The -fdebug-prefix-map option may be used in combination with
		// CCACHE_BASEDIR to reuse results across different directories. Skip it
		// from hashing.
		if (str_startswith(args->argv[i], "-fdebug-prefix-map=")) {
			continue;
		}

		// When using the preprocessor, some arguments don't contribute to the
		// hash. The theory is that these arguments will change the output of -E if
		// they are going to have any effect at all. For precompiled headers this
		// might not be the case.
		if (!direct_mode && !output_is_precompiled_header
		    && !using_precompiled_header) {
			if (compopt_affects_cpp(args->argv[i])) {
				i++;
				continue;
			}
			if (compopt_short(compopt_affects_cpp, args->argv[i])) {
				continue;
			}
		}

		// If we're generating dependencies, we make sure to skip the filename of
		// the dependency file, since it doesn't impact the output.
		if (generating_dependencies) {
			if (str_startswith(args->argv[i], "-Wp,")) {
				if (str_startswith(args->argv[i], "-Wp,-MD,")
				    && !strchr(args->argv[i] + 8, ',')) {
					hash_string_length(hash, args->argv[i], 8);
					continue;
				} else if (str_startswith(args->argv[i], "-Wp,-MMD,")
				           && !strchr(args->argv[i] + 9, ',')) {
					hash_string_length(hash, args->argv[i], 9);
					continue;
				}
			} else if (str_startswith(args->argv[i], "-MF")) {
				// In either case, hash the "-MF" part.
				hash_string_length(hash, args->argv[i], 3);

				bool separate_argument = (strlen(args->argv[i]) == 3);
				if (separate_argument) {
					// Next argument is dependency name, so skip it.
					i++;
				}
				continue;
			}
		}

		char *p = NULL;
		if (str_startswith(args->argv[i], "-specs=")) {
			p = args->argv[i] + 7;
		} else if (str_startswith(args->argv[i], "--specs=")) {
			p = args->argv[i] + 8;
		}

		struct stat st;
		if (p && x_stat(p, &st) == 0) {
			// If given an explicit specs file, then hash that file, but don't
			// include the path to it in the hash.
			hash_delimiter(hash, "specs");
			hash_compiler(hash, &st, p, false);
			continue;
		}

		if (str_startswith(args->argv[i], "-fplugin=")
		    && x_stat(args->argv[i] + 9, &st) == 0) {
			hash_delimiter(hash, "plugin");
			hash_compiler(hash, &st, args->argv[i] + 9, false);
			continue;
		}

		if (str_eq(args->argv[i], "-Xclang")
		    && i + 3 < args->argc
		    && str_eq(args->argv[i+1], "-load")
		    && str_eq(args->argv[i+2], "-Xclang")
		    && x_stat(args->argv[i+3], &st) == 0) {
			hash_delimiter(hash, "plugin");
			hash_compiler(hash, &st, args->argv[i+3], false);
			i += 3;
			continue;
		}

		// All other arguments are included in the hash.
		hash_delimiter(hash, "arg");
		hash_string(hash, args->argv[i]);
		if (i + 1 < args->argc && compopt_takes_arg(args->argv[i])) {
			i++;
			hash_delimiter(hash, "arg");
			hash_string(hash, args->argv[i]);
		}
	}

	// For profile generation (-fprofile-arcs, -fprofile-generate):
	// - hash profile directory
	//
	// For profile usage (-fprofile-use):
	// - hash profile data
	//
	// -fbranch-probabilities and -fvpt usage is covered by
	// -fprofile-generate/-fprofile-use.
	//
	// The profile directory can be specified as an argument to
	// -fprofile-generate=, -fprofile-use= or -fprofile-dir=.
	if (profile_generate) {
		if (!profile_dir) {
			profile_dir = get_cwd();
		}
		cc_log("Adding profile directory %s to our hash", profile_dir);
		hash_delimiter(hash, "-fprofile-dir");
		hash_string(hash, profile_dir);
	}

	if (profile_use) {
		// Calculate gcda name.
		if (!profile_dir) {
			profile_dir = get_cwd();
		}
		char *base_name = remove_extension(output_obj);
		char *gcda_name = format("%s/%s.gcda", profile_dir, base_name);
		cc_log("Adding profile data %s to our hash", gcda_name);
		// Add the gcda to our hash.
		hash_delimiter(hash, "-fprofile-use");
		hash_file(hash, gcda_name);
		free(base_name);
		free(gcda_name);
	}

	// Adding -arch to hash since cpp output is affected.
	for (size_t i = 0; i < arch_args_size; ++i) {
		hash_delimiter(hash, "-arch");
		hash_string(hash, arch_args[i]);
	}

	struct file_hash *object_hash = NULL;
	if (direct_mode) {
		// Hash environment variables that affect the preprocessor output.
		const char *envvars[] = {
			"CPATH",
			"C_INCLUDE_PATH",
			"CPLUS_INCLUDE_PATH",
			"OBJC_INCLUDE_PATH",
			"OBJCPLUS_INCLUDE_PATH", // clang
			NULL
		};
		for (const char **p = envvars; *p; ++p) {
			char *v = getenv(*p);
			if (v) {
				hash_delimiter(hash, *p);
				hash_string(hash, v);
			}
		}

		if (!(conf->sloppiness & SLOPPY_FILE_MACRO)) {
			// The source code file or an include file may contain __FILE__, so make
			// sure that the hash is unique for the file name.
			hash_delimiter(hash, "inputfile");
			hash_string(hash, input_file);
		}

		hash_delimiter(hash, "sourcecode");
		int result = hash_source_code_file(conf, hash, input_file);
		if (result & HASH_SOURCE_CODE_ERROR) {
			failed();
		}
		if (result & HASH_SOURCE_CODE_FOUND_TIME) {
			cc_log("Disabling direct mode");
			conf->direct_mode = false;
			return NULL;
		}
		char *manifest_name = hash_result(hash);
		manifest_path = get_path_in_cache(manifest_name, ".manifest");
		free(manifest_name);
		cc_log("Looking for object file hash in %s", manifest_path);
		object_hash = manifest_get(conf, manifest_path);
		if (object_hash) {
			cc_log("Got object file hash from manifest");
		} else {
			cc_log("Did not find object file hash in manifest");
		}
	} else {
		if (arch_args_size == 0) {
			object_hash = get_object_name_from_cpp(args, hash);
			cc_log("Got object file hash from preprocessor");
		} else {
			args_add(args, "-arch");
			for (size_t i = 0; i < arch_args_size; ++i) {
				args_add(args, arch_args[i]);
				object_hash = get_object_name_from_cpp(args, hash);
				cc_log("Got object file hash from preprocessor with -arch %s",
				       arch_args[i]);
				if (i != arch_args_size - 1) {
					free(object_hash);
				}
				args_pop(args, 1);
			}
			args_pop(args, 1);
		}
		if (generating_dependencies) {
			cc_log("Preprocessor created %s", output_dep);
		}
	}

	return object_hash;
}

// Try to return the compile result from cache. If we can return from cache
// then this function exits with the correct status code, otherwise it returns.
static void
from_cache(enum fromcache_call_mode mode, bool put_object_in_manifest)
{
	// The user might be disabling cache hits.
	if (conf->recache) {
		return;
	}

	struct stat st;
	if (stat(cached_obj, &st) != 0) {
		cc_log("Object file %s not in cache", cached_obj);
		return;
	}

	// Check if the diagnostic file is there.
	if (output_dia && stat(cached_dia, &st) != 0) {
		cc_log("Diagnostic file %s not in cache", cached_dia);
		return;
	}

	// Occasionally, e.g. on hard reset, our cache ends up as just filesystem
	// meta-data with no content. Catch an easy case of this.
	if (st.st_size == 0) {
		cc_log("Invalid (empty) object file %s in cache", cached_obj);
		x_unlink(cached_obj);
		return;
	}

	if (using_split_dwarf && !generating_dependencies) {
		assert(output_dwo);
	}
	if (output_dwo) {
		assert(cached_dwo);
		if (stat(cached_dwo, &st) != 0) {
			cc_log("Split dwarf file %s not in cache", cached_dwo);
			return;
		}
		if (st.st_size == 0) {
			cc_log("Invalid (empty) dwo file %s in cache", cached_dwo);
			x_unlink(cached_dwo);
			x_unlink(cached_obj); // To really invalidate.
			return;
		}
	}

	// (If mode != FROMCACHE_DIRECT_MODE, the dependency file is created by gcc.)
	bool produce_dep_file =
	  generating_dependencies && mode == FROMCACHE_DIRECT_MODE;

	// If the dependency file should be in the cache, check that it is.
	if (produce_dep_file && stat(cached_dep, &st) != 0) {
		cc_log("Dependency file %s missing in cache", cached_dep);
		return;
	}

	// Copy object file from cache. Do so also for FissionDwarf file, cached_dwo,
	// when -gsplit-dwarf is specified.
	if (!str_eq(output_obj, "/dev/null")) {
		get_file_from_cache(cached_obj, output_obj);
		if (using_split_dwarf) {
			assert(output_dwo);
			get_file_from_cache(cached_dwo, output_dwo);
		}
	}
	if (produce_dep_file) {
		get_file_from_cache(cached_dep, output_dep);
	}
	if (generating_coverage && stat(cached_cov, &st) == 0 && st.st_size > 0) {
		// The compiler won't generate notes if there is no code
		get_file_from_cache(cached_cov, output_cov);
	}
	if (output_dia) {
		get_file_from_cache(cached_dia, output_dia);
	}

	// Update modification timestamps to save files from LRU cleanup. Also gives
	// files a sensible mtime when hard-linking.
	update_mtime(cached_obj);
	update_mtime(cached_stderr);
	if (produce_dep_file) {
		update_mtime(cached_dep);
	}
	if (generating_coverage) {
		update_mtime(cached_cov);
	}
	if (output_dia) {
		update_mtime(cached_dia);
	}
	if (cached_dwo) {
		update_mtime(cached_dwo);
	}

	if (generating_dependencies && mode == FROMCACHE_CPP_MODE
	    && !conf->read_only && !conf->read_only_direct) {
		put_file_in_cache(output_dep, cached_dep);
	}

	send_cached_stderr();

	if (put_object_in_manifest) {
		update_manifest_file();
	}

	// Log the cache hit.
	switch (mode) {
	case FROMCACHE_DIRECT_MODE:
		cc_log("Succeeded getting cached result");
		stats_update(STATS_CACHEHIT_DIR);
		break;

	case FROMCACHE_CPP_MODE:
		cc_log("Succeeded getting cached result");
		stats_update(STATS_CACHEHIT_CPP);
		break;
	}

	// And exit with the right status code.
	x_exit(0);
}

// Find the real compiler. We just search the PATH to find an executable of the
// same name that isn't a link to ourselves.
static void
find_compiler(char **argv)
{
	// We might be being invoked like "ccache gcc -c foo.c".
	char *base = basename(argv[0]);
	if (same_executable_name(base, MYNAME)) {
		args_remove_first(orig_args);
		free(base);
		if (is_full_path(orig_args->argv[0])) {
			// A full path was given.
			return;
		}
		base = basename(orig_args->argv[0]);
	}

	// Support user override of the compiler.
	if (!str_eq(conf->compiler, "")) {
		base = conf->compiler;
	}

	char *compiler = find_executable(base, MYNAME);
	if (!compiler) {
		stats_update(STATS_COMPILER);
		fatal("Could not find compiler \"%s\" in PATH", base);
	}
	if (str_eq(compiler, argv[0])) {
		fatal("Recursive invocation (the name of the ccache binary must be \"%s\")",
		      MYNAME);
	}
	orig_args->argv[0] = compiler;
}

bool
is_precompiled_header(const char *path)
{
	return str_eq(get_extension(path), ".gch")
	       || str_eq(get_extension(path), ".pch")
	       || str_eq(get_extension(path), ".pth");
}

static bool
color_output_possible(void)
{
	const char *term_env = getenv("TERM");
	return isatty(STDERR_FILENO) && term_env && strcasecmp(term_env, "DUMB") != 0;
}

static bool
detect_pch(const char *option, const char *arg, bool *found_pch)
{
	struct stat st;

	// Try to be smart about detecting precompiled headers.
	char *pch_file = NULL;
	if (str_eq(option, "-include-pch") || str_eq(option, "-include-pth")) {
		if (stat(arg, &st) == 0) {
			cc_log("Detected use of precompiled header: %s", arg);
			pch_file = x_strdup(arg);
		}
	} else {
		char *gchpath = format("%s.gch", arg);
		if (stat(gchpath, &st) == 0) {
			cc_log("Detected use of precompiled header: %s", gchpath);
			pch_file = x_strdup(gchpath);
		} else {
			char *pchpath = format("%s.pch", arg);
			if (stat(pchpath, &st) == 0) {
				cc_log("Detected use of precompiled header: %s", pchpath);
				pch_file = x_strdup(pchpath);
			} else {
				// clang may use pretokenized headers.
				char *pthpath = format("%s.pth", arg);
				if (stat(pthpath, &st) == 0) {
					cc_log("Detected use of pretokenized header: %s", pthpath);
					pch_file = x_strdup(pthpath);
				}
				free(pthpath);
			}
			free(pchpath);
		}
		free(gchpath);
	}

	if (pch_file) {
		if (included_pch_file) {
			cc_log("Multiple precompiled headers used: %s and %s\n",
			       included_pch_file, pch_file);
			stats_update(STATS_ARGS);
			return false;
		}
		included_pch_file = pch_file;
		*found_pch = true;
	}
	return true;
}

// Process the compiler options into options suitable for passing to the
// preprocessor and the real compiler. The preprocessor options don't include
// -E; this is added later. Returns true on success, otherwise false.
bool
cc_process_args(struct args *args, struct args **preprocessor_args,
                struct args **compiler_args)
{
	bool found_c_opt = false;
	bool found_S_opt = false;
	bool found_pch = false;
	bool found_fpch_preprocess = false;
	const char *explicit_language = NULL; // As specified with -x.
	const char *file_language;            // As deduced from file extension.
	const char *actual_language;          // Language to actually use.
	const char *input_charset = NULL;
	// Is the dependency makefile name overridden with -MF?
	bool dependency_filename_specified = false;
	// Is the dependency makefile target name specified with -MT or -MQ?
	bool dependency_target_specified = false;
	// expanded_args is a copy of the original arguments given to the compiler
	// but with arguments from @file and similar constructs expanded. It's only
	// used as a temporary data structure to loop over.
	struct args *expanded_args = args_copy(args);
	// stripped_args essentially contains all original arguments except those
	// that only should be passed to the preprocessor (if run_second_cpp is
	// false) and except dependency options (like -MD and friends).
	struct args *stripped_args = args_init(0, NULL);
	// cpp_args contains arguments that were not added to stripped_args, i.e.
	// those that should only be passed to the preprocessor if run_second_cpp is
	// false. If run_second_cpp is true, they will be passed to the compiler as
	// well.
	struct args *cpp_args = args_init(0, NULL);
	// dep_args contains dependency options like -MD. They only passed to the
	// preprocessor, never to the compiler.
	struct args *dep_args = args_init(0, NULL);

	bool found_color_diagnostics = false;
	int debug_level = 0;
	const char *debug_argument = NULL;

	int argc = expanded_args->argc;
	char **argv = expanded_args->argv;
	args_add(stripped_args, argv[0]);

	bool result = true;
	for (int i = 1; i < argc; i++) {
		// The user knows best: just swallow the next arg.
		if (str_eq(argv[i], "--ccache-skip")) {
			i++;
			if (i == argc) {
				cc_log("--ccache-skip lacks an argument");
				result = false;
				goto out;
			}
			args_add(stripped_args, argv[i]);
			continue;
		}

		// Special case for -E.
		if (str_eq(argv[i], "-E")) {
			stats_update(STATS_PREPROCESSING);
			result = false;
			goto out;
		}

		// Handle "@file" argument.
		if (str_startswith(argv[i], "@") || str_startswith(argv[i], "-@")) {
			char *argpath = argv[i] + 1;

			if (argpath[-1] == '-') {
				++argpath;
			}
			struct args *file_args = args_init_from_gcc_atfile(argpath);
			if (!file_args) {
				cc_log("Couldn't read arg file %s", argpath);
				stats_update(STATS_ARGS);
				result = false;
				goto out;
			}

			args_insert(expanded_args, i, file_args, true);
			argc = expanded_args->argc;
			argv = expanded_args->argv;
			i--;
			continue;
		}

		// Handle cuda "-optf" and "--options-file" argument.
		if (str_eq(argv[i], "-optf") || str_eq(argv[i], "--options-file")) {
			if (i > argc) {
				cc_log("Expected argument after -optf/--options-file");
				stats_update(STATS_UNSUPPORTED);
				result = false;
				goto out;
			}
			++i;

			// Argument is a comma-separated list of files.
			char *str_start = argv[i];
			char *str_end = strchr(str_start, ',');
			int index = i + 1;

			if (!str_end) {
				str_end = str_start + strlen(str_start);
			}

			while (str_end) {
				*str_end = '\0';
				struct args *file_args = args_init_from_gcc_atfile(str_start);
				if (!file_args) {
					cc_log("Couldn't read cuda options file %s", str_start);
					stats_update(STATS_ARGS);
					result = false;
					goto out;
				}

				int new_index = file_args->argc + index;
				args_insert(expanded_args, index, file_args, false);
				index = new_index;
				str_start = str_end;
				str_end = strchr(str_start, ',');
			}

			argc = expanded_args->argc;
			argv = expanded_args->argv;
			continue;
		}

		// These are always too hard.
		if (compopt_too_hard(argv[i]) || str_startswith(argv[i], "-fdump-")) {
			cc_log("Compiler option %s is unsupported", argv[i]);
			stats_update(STATS_UNSUPPORTED);
			result = false;
			goto out;
		}

		// These are too hard in direct mode.
		if (conf->direct_mode && compopt_too_hard_for_direct_mode(argv[i])) {
			cc_log("Unsupported compiler option for direct mode: %s", argv[i]);
			conf->direct_mode = false;
		}

		// -Xarch_* options are too hard.
		if (str_startswith(argv[i], "-Xarch_")) {
			cc_log("Unsupported compiler option :%s", argv[i]);
			stats_update(STATS_UNSUPPORTED);
			result = false;
			goto out;
		}

		// Handle -arch options.
		if (str_eq(argv[i], "-arch")) {
			if (arch_args_size == MAX_ARCH_ARGS - 1) {
				cc_log("Too many -arch compiler options; ccache supports at most %d",
				       MAX_ARCH_ARGS);
				stats_update(STATS_UNSUPPORTED);
				result = false;
				goto out;
			}

			++i;
			arch_args[arch_args_size] = x_strdup(argv[i]); // It will leak.
			++arch_args_size;
			if (arch_args_size == 2) {
				conf->run_second_cpp = true;
			}
			continue;
		}

		if (str_eq(argv[i], "-fpch-preprocess")
		    || str_eq(argv[i], "-emit-pch")
		    || str_eq(argv[i], "-emit-pth")) {
			found_fpch_preprocess = true;
		}

		// We must have -c.
		if (str_eq(argv[i], "-c")) {
			found_c_opt = true;
			continue;
		}

		// -S changes the default extension.
		if (str_eq(argv[i], "-S")) {
			args_add(stripped_args, argv[i]);
			found_S_opt = true;
			continue;
		}

		// Special handling for -x: remember the last specified language before the
		// input file and strip all -x options from the arguments.
		if (str_eq(argv[i], "-x")) {
			if (i == argc-1) {
				cc_log("Missing argument to %s", argv[i]);
				stats_update(STATS_ARGS);
				result = false;
				goto out;
			}
			if (!input_file) {
				explicit_language = argv[i+1];
			}
			i++;
			continue;
		}
		if (str_startswith(argv[i], "-x")) {
			if (!input_file) {
				explicit_language = &argv[i][2];
			}
			continue;
		}

		// We need to work out where the output was meant to go.
		if (str_eq(argv[i], "-o")) {
			if (i == argc-1) {
				cc_log("Missing argument to %s", argv[i]);
				stats_update(STATS_ARGS);
				result = false;
				goto out;
			}
			output_obj = make_relative_path(x_strdup(argv[i+1]));
			i++;
			continue;
		}

		// Alternate form of -o with no space.
		if (str_startswith(argv[i], "-o")) {
			output_obj = make_relative_path(x_strdup(&argv[i][2]));
			continue;
		}

		if (str_eq(argv[i], "-gsplit-dwarf")) {
			cc_log("Enabling caching of dwarf files since -gsplit-dwarf is used");
			using_split_dwarf = true;
			args_add(stripped_args, argv[i]);
			continue;
		}
		if (str_startswith(argv[i], "-fdebug-prefix-map=")) {
			debug_prefix_map = x_strdup(argv[i] + 19);
			args_add(stripped_args, argv[i]);
			continue;
		}

		// Debugging is handled specially, so that we know if we can strip line
		// number info.
		if (str_startswith(argv[i], "-g")) {
			const char *pLevel = argv[i] + 2;
			if (str_startswith(argv[i], "-ggdb")) {
				pLevel = argv[i] + 5;
			} else if (str_startswith(argv[i], "-gstabs")) {
				pLevel = argv[i] + 7;
			} else if (str_startswith(argv[i], "-gcoff")) {
				pLevel = argv[i] + 6;
			} else if (str_startswith(argv[i], "-gxcoff")) {
				pLevel = argv[i] + 7;
			} else if (str_startswith(argv[i], "-gvms")) {
				pLevel = argv[i] + 5;
			}

			// Deduce level from argument, default is 2.
			int foundlevel = -1;
			if (pLevel[0] == '\0') {
				foundlevel = 2;
			} else if (pLevel[0] >= '0' && pLevel[0] <= '9') {
				foundlevel = atoi(pLevel);
			}

			if (foundlevel >= 0) {
				debug_level = foundlevel;
				debug_argument = argv[i];
				continue;
			}
		}

		// These options require special handling, because they behave differently
		// with gcc -E, when the output file is not specified.
		if (str_eq(argv[i], "-MD") || str_eq(argv[i], "-MMD")) {
			generating_dependencies = true;
			args_add(dep_args, argv[i]);
			continue;
		}
		if (str_startswith(argv[i], "-MF")) {
			dependency_filename_specified = true;
			free(output_dep);

			char *arg;
			bool separate_argument = (strlen(argv[i]) == 3);
			if (separate_argument) {
				// -MF arg
				if (i >= argc - 1) {
					cc_log("Missing argument to %s", argv[i]);
					stats_update(STATS_ARGS);
					result = false;
					goto out;
				}
				arg = argv[i + 1];
				i++;
			} else {
				// -MFarg
				arg = &argv[i][3];
			}
			output_dep = make_relative_path(x_strdup(arg));
			// Keep the format of the args the same.
			if (separate_argument) {
				args_add(dep_args, "-MF");
				args_add(dep_args, output_dep);
			} else {
				char *option = format("-MF%s", output_dep);
				args_add(dep_args, option);
				free(option);
			}
			continue;
		}
		if (str_startswith(argv[i], "-MQ") || str_startswith(argv[i], "-MT")) {
			dependency_target_specified = true;

			char *relpath;
			if (strlen(argv[i]) == 3) {
				// -MQ arg or -MT arg
				if (i >= argc - 1) {
					cc_log("Missing argument to %s", argv[i]);
					stats_update(STATS_ARGS);
					result = false;
					goto out;
				}
				args_add(dep_args, argv[i]);
				relpath = make_relative_path(x_strdup(argv[i + 1]));
				args_add(dep_args, relpath);
				free(relpath);
				i++;
			} else {
				char *arg_opt = x_strndup(argv[i], 3);
				relpath = make_relative_path(x_strdup(argv[i] + 3));
				char *option = format("%s%s", arg_opt, relpath);
				args_add(dep_args, option);
				free(arg_opt);
				free(relpath);
				free(option);
			}
			continue;
		}
		if (str_eq(argv[i], "-fprofile-arcs")) {
			profile_arcs = true;
			args_add(stripped_args, argv[i]);
			continue;
		}
		if (str_eq(argv[i], "-ftest-coverage")) {
			generating_coverage = true;
			args_add(stripped_args, argv[i]);
			continue;
		}
		if (str_eq(argv[i], "--coverage") // = -fprofile-arcs -ftest-coverage
		    || str_eq(argv[i], "-coverage")) { // Undocumented but still works.
			profile_arcs = true;
			generating_coverage = true;
			args_add(stripped_args, argv[i]);
			continue;
		}
		if (str_startswith(argv[i], "-fprofile-dir=")) {
			profile_dir = x_strdup(argv[i] + 14);
			args_add(stripped_args, argv[i]);
			continue;
		}
		if (str_startswith(argv[i], "--sysroot=")) {
			char *relpath = make_relative_path(x_strdup(argv[i] + 10));
			char *option = format("--sysroot=%s", relpath);
			args_add(stripped_args, option);
			free(relpath);
			free(option);
			continue;
		}
		if (str_startswith(argv[i], "-Wp,")) {
			if (str_eq(argv[i], "-Wp,-P")
			    || strstr(argv[i], ",-P,")
			    || str_endswith(argv[i], ",-P")) {
				// -P removes preprocessor information in such a way that the object
				// file from compiling the preprocessed file will not be equal to the
				// object file produced when compiling without ccache.
				cc_log("Too hard option -Wp,-P detected");
				stats_update(STATS_UNSUPPORTED);
				failed();
			} else if (str_startswith(argv[i], "-Wp,-MD,")
			           && !strchr(argv[i] + 8, ',')) {
				generating_dependencies = true;
				dependency_filename_specified = true;
				free(output_dep);
				output_dep = make_relative_path(x_strdup(argv[i] + 8));
				args_add(dep_args, argv[i]);
				continue;
			} else if (str_startswith(argv[i], "-Wp,-MMD,")
			           && !strchr(argv[i] + 9, ',')) {
				generating_dependencies = true;
				dependency_filename_specified = true;
				free(output_dep);
				output_dep = make_relative_path(x_strdup(argv[i] + 9));
				args_add(dep_args, argv[i]);
				continue;
<<<<<<< HEAD
			} else if (str_startswith(argv[i], "-Wp,-D")
			           && !strchr(argv[i] + 6, ',')) {
				// Treat it like -D.
				args_add(cpp_args, argv[i] + 4);
				continue;
			} else if (str_startswith(argv[i], "-Wp,-M")) {
				// -MF, -MP, -MQ, -MT, etc. TODO: Make argument to MF/MQ/MT relative.
=======
			} else if (str_eq(argv[i], "-Wp,-MP")
			           || (strlen(argv[i]) > 8
			               && str_startswith(argv[i], "-Wp,-M")
			               && argv[i][7] == ','
			               && (argv[i][6] == 'F'
			                   || argv[i][6] == 'Q'
			                   || argv[i][6] == 'T')
			               && !strchr(argv[i] + 8, ','))) {
				/* TODO: Make argument to MF/MQ/MT relative. */
>>>>>>> ad8f7900
				args_add(dep_args, argv[i]);
				continue;
			} else if (conf->direct_mode) {
				// -Wp, can be used to pass too hard options to the preprocessor.
				// Hence, disable direct mode.
				cc_log("Unsupported compiler option for direct mode: %s", argv[i]);
				conf->direct_mode = false;
			}

			// Any other -Wp,* arguments are only relevant for the preprocessor.
			args_add(cpp_args, argv[i]);
			continue;
		}
		if (str_eq(argv[i], "-MP")) {
			args_add(dep_args, argv[i]);
			continue;
		}

		// Input charset needs to be handled specially.
		if (str_startswith(argv[i], "-finput-charset=")) {
			input_charset = argv[i];
			continue;
		}

		if (str_eq(argv[i], "--serialize-diagnostics")) {
			if (i >= argc - 1) {
				cc_log("Missing argument to %s", argv[i]);
				stats_update(STATS_ARGS);
				result = false;
				goto out;
			}
			output_dia = make_relative_path(x_strdup(argv[i+1]));
			i++;
			continue;
		}

		if (str_startswith(argv[i], "-fprofile-")) {
			char *arg = x_strdup(argv[i]);
			const char *arg_profile_dir = strchr(argv[i], '=');
			if (arg_profile_dir) {
				// Convert to absolute path.
				char *dir = x_realpath(arg_profile_dir + 1);
				if (!dir) {
					// Directory doesn't exist.
					dir = x_strdup(arg_profile_dir + 1);
				}

				// We can get a better hit rate by using the real path here.
				free(arg);
				char *option = x_strndup(argv[i], arg_profile_dir - argv[i]);
				arg = format("%s=%s", option, dir);
				cc_log("Rewriting %s to %s", argv[i], arg);
				free(option);
				free(dir);
			}

			bool supported_profile_option = false;
			if (str_startswith(argv[i], "-fprofile-generate")
			    || str_eq(argv[i], "-fprofile-arcs")) {
				profile_generate = true;
				supported_profile_option = true;
			} else if (str_startswith(argv[i], "-fprofile-use")
			           || str_eq(argv[i], "-fbranch-probabilities")) {
				profile_use = true;
				supported_profile_option = true;
			} else if (str_eq(argv[i], "-fprofile-dir")) {
				supported_profile_option = true;
			}

			if (supported_profile_option) {
				args_add(stripped_args, arg);
				free(arg);

				// If the profile directory has already been set, give up... Hard to
				// know what the user means, and what the compiler will do.
				if (arg_profile_dir && profile_dir) {
					cc_log("Profile directory already set; giving up");
					result = false;
					goto out;
				} else if (arg_profile_dir) {
					cc_log("Setting profile directory to %s", profile_dir);
					profile_dir = x_strdup(arg_profile_dir);
				}
				continue;
			}
			cc_log("Unknown profile option: %s", argv[i]);
			free(arg);
		}

		if (str_eq(argv[i], "-fcolor-diagnostics")
		    || str_eq(argv[i], "-fno-color-diagnostics")
		    || str_eq(argv[i], "-fdiagnostics-color")
		    || str_eq(argv[i], "-fdiagnostics-color=always")
		    || str_eq(argv[i], "-fno-diagnostics-color")
		    || str_eq(argv[i], "-fdiagnostics-color=never")) {
			args_add(stripped_args, argv[i]);
			found_color_diagnostics = true;
			continue;
		}
		if (str_eq(argv[i], "-fdiagnostics-color=auto")) {
			if (color_output_possible()) {
				// Output is redirected, so color output must be forced.
				args_add(stripped_args, "-fdiagnostics-color=always");
				cc_log("Automatically forcing colors");
			} else {
				args_add(stripped_args, argv[i]);
			}
			found_color_diagnostics = true;
			continue;
		}

		// Options taking an argument that we may want to rewrite to relative paths
		// to get better hit rate. A secondary effect is that paths in the standard
		// error output produced by the compiler will be normalized.
		if (compopt_takes_path(argv[i])) {
			if (i == argc-1) {
				cc_log("Missing argument to %s", argv[i]);
				stats_update(STATS_ARGS);
				result = false;
				goto out;
			}

			if (!detect_pch(argv[i], argv[i+1], &found_pch)) {
				result = false;
				goto out;
			}

			char *relpath = make_relative_path(x_strdup(argv[i+1]));
			if (compopt_affects_cpp(argv[i])) {
				args_add(cpp_args, argv[i]);
				args_add(cpp_args, relpath);
			} else {
				args_add(stripped_args, argv[i]);
				args_add(stripped_args, relpath);
			}
			free(relpath);

			i++;
			continue;
		}

		// Same as above but options with concatenated argument beginning with a
		// slash.
		if (argv[i][0] == '-') {
			char *slash_pos = strchr(argv[i], '/');
			if (slash_pos) {
				char *option = x_strndup(argv[i], slash_pos - argv[i]);
				if (compopt_takes_concat_arg(option) && compopt_takes_path(option)) {
					char *relpath = make_relative_path(x_strdup(slash_pos));
					char *new_option = format("%s%s", option, relpath);
					if (compopt_affects_cpp(option)) {
						args_add(cpp_args, new_option);
					} else {
						args_add(stripped_args, new_option);
					}
					free(new_option);
					free(relpath);
					free(option);
					continue;
				} else {
					free(option);
				}
			}
		}

		// Options that take an argument.
		if (compopt_takes_arg(argv[i])) {
			if (i == argc-1) {
				cc_log("Missing argument to %s", argv[i]);
				stats_update(STATS_ARGS);
				result = false;
				goto out;
			}

			if (compopt_affects_cpp(argv[i])) {
				args_add(cpp_args, argv[i]);
				args_add(cpp_args, argv[i+1]);
			} else {
				args_add(stripped_args, argv[i]);
				args_add(stripped_args, argv[i+1]);
			}

			i++;
			continue;
		}

		// Other options.
		if (argv[i][0] == '-') {
			if (compopt_affects_cpp(argv[i])
			    || compopt_prefix_affects_cpp(argv[i])) {
				args_add(cpp_args, argv[i]);
			} else {
				args_add(stripped_args, argv[i]);
			}
			continue;
		}

		// If an argument isn't a plain file then assume its an option, not an
		// input file. This allows us to cope better with unusual compiler options.
		struct stat st;
		if (stat(argv[i], &st) != 0 || !S_ISREG(st.st_mode)) {
			cc_log("%s is not a regular file, not considering as input file",
			       argv[i]);
			args_add(stripped_args, argv[i]);
			continue;
		}

		if (input_file) {
			if (language_for_file(argv[i])) {
				cc_log("Multiple input files: %s and %s", input_file, argv[i]);
				stats_update(STATS_MULTIPLE);
			} else if (!found_c_opt) {
				cc_log("Called for link with %s", argv[i]);
				if (strstr(argv[i], "conftest.")) {
					stats_update(STATS_CONFTEST);
				} else {
					stats_update(STATS_LINK);
				}
			} else {
				cc_log("Unsupported source extension: %s", argv[i]);
				stats_update(STATS_SOURCELANG);
			}
			result = false;
			goto out;
		}

		// The source code file path gets put into the notes.
		if (generating_coverage) {
			input_file = x_strdup(argv[i]);
			continue;
		}

		if (is_symlink(argv[i])) {
			// Don't rewrite source file path if it's a symlink since
			// make_relative_path resolves symlinks using realpath(3) and this leads
			// to potentially choosing incorrect relative header files. See the
			// "symlink to source file" test.
			input_file = x_strdup(argv[i]);
		} else {
			// Rewrite to relative to increase hit rate.
			input_file = make_relative_path(x_strdup(argv[i]));
		}
	} // for

	if (debug_level > 0) {
		generating_debuginfo = true;
		args_add(stripped_args, debug_argument);
		if (conf->unify) {
			cc_log("%s used; disabling unify mode", debug_argument);
			conf->unify = false;
		}
		if (debug_level >= 3 && !conf->run_second_cpp) {
			cc_log("%s used; not compiling preprocessed code", debug_argument);
			conf->run_second_cpp = true;
		}
	}

	if (found_S_opt) {
		// Even if -gsplit-dwarf is given, the .dwo file is not generated when -S
		// is also given.
		using_split_dwarf = false;
		cc_log("Disabling caching of dwarf files since -S is used");
	}

	if (!input_file) {
		cc_log("No input file found");
		stats_update(STATS_NOINPUT);
		result = false;
		goto out;
	}

	if (found_pch || found_fpch_preprocess) {
		using_precompiled_header = true;
		if (!(conf->sloppiness & SLOPPY_TIME_MACROS)) {
			cc_log("You have to specify \"time_macros\" sloppiness when using"
			       " precompiled headers to get direct hits");
			cc_log("Disabling direct mode");
			stats_update(STATS_CANTUSEPCH);
			result = false;
			goto out;
		}
	}

	if (explicit_language && str_eq(explicit_language, "none")) {
		explicit_language = NULL;
	}
	file_language = language_for_file(input_file);
	if (explicit_language) {
		if (!language_is_supported(explicit_language)) {
			cc_log("Unsupported language: %s", explicit_language);
			stats_update(STATS_SOURCELANG);
			result = false;
			goto out;
		}
		actual_language = explicit_language;
	} else {
		actual_language = file_language;
	}

	output_is_precompiled_header =
	  actual_language && strstr(actual_language, "-header");

	if (output_is_precompiled_header
	    && !(conf->sloppiness & SLOPPY_PCH_DEFINES)) {
		cc_log("You have to specify \"pch_defines,time_macros\" sloppiness when"
		       " creating precompiled headers");
		stats_update(STATS_CANTUSEPCH);
		result = false;
		goto out;
	}

	if (!found_c_opt && !found_S_opt) {
		if (output_is_precompiled_header) {
			args_add(stripped_args, "-c");
		} else {
			cc_log("No -c option found");
			// I find that having a separate statistic for autoconf tests is useful,
			// as they are the dominant form of "called for link" in many cases.
			if (strstr(input_file, "conftest.")) {
				stats_update(STATS_CONFTEST);
			} else {
				stats_update(STATS_LINK);
			}
			result = false;
			goto out;
		}
	}

	if (!actual_language) {
		cc_log("Unsupported source extension: %s", input_file);
		stats_update(STATS_SOURCELANG);
		result = false;
		goto out;
	}

	direct_i_file = language_is_preprocessed(actual_language);

	if (output_is_precompiled_header && !conf->run_second_cpp) {
		// It doesn't work to create the .gch from preprocessed source.
		cc_log("Creating precompiled header; not compiling preprocessed code");
		conf->run_second_cpp = true;
	}

	if (str_eq(conf->cpp_extension, "")) {
		const char *p_language = p_language_for_language(actual_language);
		free(conf->cpp_extension);
		conf->cpp_extension = x_strdup(extension_for_language(p_language) + 1);
	}

	// Don't try to second guess the compilers heuristics for stdout handling.
	if (output_obj && str_eq(output_obj, "-")) {
		stats_update(STATS_OUTSTDOUT);
		cc_log("Output file is -");
		result = false;
		goto out;
	}

	if (!output_obj) {
		if (output_is_precompiled_header) {
			output_obj = format("%s.gch", input_file);
		} else {
			output_obj = basename(input_file);
			char *p = strrchr(output_obj, '.');
			if (!p || !p[1]) {
				cc_log("Badly formed object filename");
				stats_update(STATS_ARGS);
				result = false;
				goto out;
			}
			p[1] = found_S_opt ? 's' : 'o';
			p[2] = 0;
		}
	}

	if (using_split_dwarf) {
		char *p = strrchr(output_obj, '.');
		if (!p || !p[1]) {
			cc_log("Badly formed object filename");
			stats_update(STATS_ARGS);
			result = false;
			goto out;
		}

		char *base_name = remove_extension(output_obj);
		output_dwo = format("%s.dwo", base_name);
		free(base_name);
	}

	// Cope with -o /dev/null.
	struct stat st;
	if (!str_eq(output_obj, "/dev/null")
	    && stat(output_obj, &st) == 0
	    && !S_ISREG(st.st_mode)) {
		cc_log("Not a regular file: %s", output_obj);
		stats_update(STATS_DEVICE);
		result = false;
		goto out;
	}

	// Some options shouldn't be passed to the real compiler when it compiles
	// preprocessed code:
	//
	// -finput-charset=XXX (otherwise conversion happens twice)
	// -x XXX (otherwise the wrong language is selected)
	if (input_charset) {
		args_add(cpp_args, input_charset);
	}
	if (found_pch) {
		args_add(cpp_args, "-fpch-preprocess");
	}
	if (explicit_language) {
		args_add(cpp_args, "-x");
		args_add(cpp_args, explicit_language);
	}

	// Since output is redirected, compilers will not color their output by
	// default, so force it explicitly if it would be otherwise done.
	if (!found_color_diagnostics && color_output_possible()) {
		if (compiler_is_clang(args)) {
			if (!str_eq(actual_language, "assembler")) {
				args_add(stripped_args, "-fcolor-diagnostics");
				cc_log("Automatically enabling colors");
			}
		} else if (compiler_is_gcc(args)) {
			// GCC has it since 4.9, but that'd require detecting what GCC version is
			// used for the actual compile. However it requires also GCC_COLORS to be
			// set (and not empty), so use that for detecting if GCC would use
			// colors.
			if (getenv("GCC_COLORS") && getenv("GCC_COLORS")[0] != '\0') {
				args_add(stripped_args, "-fdiagnostics-color");
				cc_log("Automatically enabling colors");
			}
		}
	}

	// Add flags for dependency generation only to the preprocessor command line.
	if (generating_dependencies) {
		if (!dependency_filename_specified) {
			char *base_name = remove_extension(output_obj);
			char *default_depfile_name = format("%s.d", base_name);
			free(base_name);
			args_add(dep_args, "-MF");
			args_add(dep_args, default_depfile_name);
			output_dep = make_relative_path(x_strdup(default_depfile_name));
		}

		if (!dependency_target_specified) {
			args_add(dep_args, "-MQ");
			args_add(dep_args, output_obj);
		}
	}
	if (generating_coverage) {
		char *base_name = remove_extension(output_obj);
		char *default_covfile_name = format("%s.gcno", base_name);
		free(base_name);
		output_cov = make_relative_path(x_strdup(default_covfile_name));
	}

	*compiler_args = args_copy(stripped_args);
	if (conf->run_second_cpp) {
		args_extend(*compiler_args, cpp_args);
	} else if (explicit_language) {
		// Workaround for a bug in Apple's patched distcc -- it doesn't properly
		// reset the language specified with -x, so if -x is given, we have to
		// specify the preprocessed language explicitly.
		args_add(*compiler_args, "-x");
		args_add(*compiler_args, p_language_for_language(explicit_language));
	}

	if (found_c_opt) {
		args_add(*compiler_args, "-c");
	}

	for (size_t i = 0; i < arch_args_size; ++i) {
		args_add(*compiler_args, "-arch");
		args_add(*compiler_args, arch_args[i]);
	}

	// Only pass dependency arguments to the preprocesor since Intel's C++
	// compiler doesn't produce a correct .d file when compiling preprocessed
	// source.
	args_extend(cpp_args, dep_args);

	*preprocessor_args = args_copy(stripped_args);
	args_extend(*preprocessor_args, cpp_args);

out:
	args_free(expanded_args);
	args_free(stripped_args);
	args_free(dep_args);
	args_free(cpp_args);
	return result;
}

static void
create_initial_config_file(struct conf *conf, const char *path)
{
	if (create_parent_dirs(path) != 0) {
		return;
	}

	unsigned max_files;
	uint64_t max_size;
	char *stats_dir = format("%s/0", conf->cache_dir);
	struct stat st;
	if (stat(stats_dir, &st) == 0) {
		stats_get_obsolete_limits(stats_dir, &max_files, &max_size);
		// STATS_MAXFILES and STATS_MAXSIZE was stored for each top directory.
		max_files *= 16;
		max_size *= 16;
	} else {
		max_files = 0;
		max_size = conf->max_size;
	}
	free(stats_dir);

	FILE *f = fopen(path, "w");
	if (!f) {
		return;
	}
	if (max_files != 0) {
		fprintf(f, "max_files = %u\n", max_files);
		conf->max_files = max_files;
	}
	if (max_size != 0) {
		char *size = format_parsable_size_with_suffix(max_size);
		fprintf(f, "max_size = %s\n", size);
		free(size);
		conf->max_size = max_size;
	}
	fclose(f);
}

// Read config file(s), populate variables, create configuration file in cache
// directory if missing, etc.
static void
initialize(void)
{
	conf_free(conf);
	conf = conf_create();

	char *errmsg;
	struct stat st;
	char *p = getenv("CCACHE_CONFIGPATH");
	if (p) {
		primary_config_path = x_strdup(p);
	} else {
		secondary_config_path = format("%s/ccache.conf", TO_STRING(SYSCONFDIR));
		if (!conf_read(conf, secondary_config_path, &errmsg)) {
			if (stat(secondary_config_path, &st) == 0) {
				fatal("%s", errmsg);
			}
			// Missing config file in SYSCONFDIR is OK.
			free(errmsg);
		}

		if (str_eq(conf->cache_dir, "")) {
			fatal("configuration setting \"cache_dir\" must not be the empty string");
		}
		if ((p = getenv("CCACHE_DIR"))) {
			free(conf->cache_dir);
			conf->cache_dir = strdup(p);
		}
		if (str_eq(conf->cache_dir, "")) {
			fatal("CCACHE_DIR must not be the empty string");
		}

		primary_config_path = format("%s/ccache.conf", conf->cache_dir);
	}

	bool should_create_initial_config = false;
	if (!conf_read(conf, primary_config_path, &errmsg)) {
		if (stat(primary_config_path, &st) == 0) {
			fatal("%s", errmsg);
		}
		should_create_initial_config = true;
	}

	if (!conf_update_from_environment(conf, &errmsg)) {
		fatal("%s", errmsg);
	}

	if (conf->disable) {
		should_create_initial_config = false;
	}

	if (should_create_initial_config) {
		create_initial_config_file(conf, primary_config_path);
	}

	exitfn_init();
	exitfn_add_nullary(stats_flush);
	exitfn_add_nullary(clean_up_pending_tmp_files);

	cc_log("=== CCACHE %s STARTED =========================================",
	       CCACHE_VERSION);

	if (conf->umask != UINT_MAX) {
		umask(conf->umask);
	}
}

// Reset the global state. Used by the test suite.
void
cc_reset(void)
{
	conf_free(conf); conf = NULL;
	free(primary_config_path); primary_config_path = NULL;
	free(secondary_config_path); secondary_config_path = NULL;
	free(current_working_dir); current_working_dir = NULL;
	free(debug_prefix_map); debug_prefix_map = NULL;
	free(profile_dir); profile_dir = NULL;
	free(included_pch_file); included_pch_file = NULL;
	args_free(orig_args); orig_args = NULL;
	free(input_file); input_file = NULL;
	free(output_obj); output_obj = NULL;
	free(output_dwo); output_dwo = NULL;
	free(output_dep); output_dep = NULL;
	free(output_cov); output_cov = NULL;
	free(output_dia); output_dia = NULL;
	free(cached_obj_hash); cached_obj_hash = NULL;
	free(cached_obj); cached_obj = NULL;
	free(cached_dwo); cached_dwo = NULL;
	free(cached_stderr); cached_stderr = NULL;
	free(cached_dep); cached_dep = NULL;
	free(cached_cov); cached_cov = NULL;
	free(cached_dia); cached_dia = NULL;
	free(manifest_path); manifest_path = NULL;
	time_of_compilation = 0;
	for (size_t i = 0; i < ignore_headers_len; i++) {
		free(ignore_headers[i]);
		ignore_headers[i] = NULL;
	}
	free(ignore_headers); ignore_headers = NULL;
	ignore_headers_len = 0;
	if (included_files) {
		hashtable_destroy(included_files, 1); included_files = NULL;
	}
	has_absolute_include_headers = false;
	generating_debuginfo = false;
	generating_dependencies = false;
	generating_coverage = false;
	profile_arcs = false;
	free(profile_dir); profile_dir = NULL;
	i_tmpfile = NULL;
	direct_i_file = false;
	free(cpp_stderr); cpp_stderr = NULL;
	free(stats_file); stats_file = NULL;
	output_is_precompiled_header = false;

	conf = conf_create();
	using_split_dwarf = false;
}

// Make a copy of stderr that will not be cached, so things like distcc can
// send networking errors to it.
static void
setup_uncached_err(void)
{
	int uncached_fd = dup(2);
	if (uncached_fd == -1) {
		cc_log("dup(2) failed: %s", strerror(errno));
		failed();
	}

	// Leak a pointer to the environment.
	char *buf = format("UNCACHED_ERR_FD=%d", uncached_fd);
	if (putenv(buf) == -1) {
		cc_log("putenv failed: %s", strerror(errno));
		failed();
	}
}

static void
configuration_logger(const char *descr, const char *origin, void *context)
{
	(void)context;
	cc_bulklog("Config: (%s) %s", origin, descr);
}

// The main ccache driver function.
static void
ccache(int argc, char *argv[])
{
#ifndef _WIN32
	set_up_signal_handlers();
#endif

	orig_args = args_init(argc, argv);

	initialize();
	find_compiler(argv);

	if (str_eq(conf->temporary_dir, "")) {
		clean_up_internal_tempdir();
	}

	if (!str_eq(conf->log_file, "")) {
		conf_print_items(conf, configuration_logger, NULL);
	}

	if (conf->disable) {
		cc_log("ccache is disabled");
		failed();
	}

	setup_uncached_err();

	cc_log_argv("Command line: ", argv);
	cc_log("Hostname: %s", get_hostname());
	cc_log("Working directory: %s", get_current_working_dir());

	if (conf->unify) {
		cc_log("Direct mode disabled because unify mode is enabled");
		conf->direct_mode = false;
	}

	conf->limit_multiple = MIN(MAX(conf->limit_multiple, 0.0), 1.0);

	// Arguments (except -E) to send to the preprocessor.
	struct args *preprocessor_args;
	// Arguments to send to the real compiler.
	struct args *compiler_args;
	if (!cc_process_args(orig_args, &preprocessor_args, &compiler_args)) {
		failed();
	}

	cc_log("Source file: %s", input_file);
	if (generating_dependencies) {
		cc_log("Dependency file: %s", output_dep);
	}
	if (generating_coverage) {
		cc_log("Coverage file: %s", output_cov);
	}
	if (output_dia) {
		cc_log("Diagnostic file: %s", output_dia);
	}

	if (using_split_dwarf) {
		if (!generating_dependencies) {
			assert(output_dwo);
		}
	} else {
		assert(!output_dwo);
	}

	if (output_dwo) {
		cc_log("Split dwarf file: %s", output_dwo);
	}

	cc_log("Object file: %s", output_obj);

	struct mdfour common_hash;
	hash_start(&common_hash);
	calculate_common_hash(preprocessor_args, &common_hash);

	// Try to find the hash using the manifest.
	struct mdfour direct_hash = common_hash;
	bool put_object_in_manifest = false;
	struct file_hash *object_hash = NULL;
	struct file_hash *object_hash_from_manifest = NULL;
	if (conf->direct_mode) {
		cc_log("Trying direct lookup");
		object_hash = calculate_object_hash(preprocessor_args, &direct_hash, 1);
		if (object_hash) {
			update_cached_result_globals(object_hash);

			// If we can return from cache at this point then do so.
			from_cache(FROMCACHE_DIRECT_MODE, 0);

			// Wasn't able to return from cache at this point. However, the object
			// was already found in manifest, so don't readd it later.
			put_object_in_manifest = false;

			object_hash_from_manifest = object_hash;
		} else {
			// Add object to manifest later.
			put_object_in_manifest = true;
		}
	}

	if (conf->read_only_direct) {
		cc_log("Read-only direct mode; running real compiler");
		failed();
	}

	// Find the hash using the preprocessed output. Also updates included_files.
	struct mdfour cpp_hash = common_hash;
	object_hash = calculate_object_hash(preprocessor_args, &cpp_hash, 0);
	if (!object_hash) {
		fatal("internal error: object hash from cpp returned NULL");
	}
	update_cached_result_globals(object_hash);

	if (object_hash_from_manifest
	    && !file_hashes_equal(object_hash_from_manifest, object_hash)) {
		// The hash from manifest differs from the hash of the preprocessor output.
		// This could be because:
		//
		// - The preprocessor produces different output for the same input (not
		//   likely).
		// - There's a bug in ccache (maybe incorrect handling of compiler
		//   arguments).
		// - The user has used a different CCACHE_BASEDIR (most likely).
		//
		// The best thing here would probably be to remove the hash entry from the
		// manifest. For now, we use a simpler method: just remove the manifest
		// file.
		cc_log("Hash from manifest doesn't match preprocessor output");
		cc_log("Likely reason: different CCACHE_BASEDIRs used");
		cc_log("Removing manifest as a safety measure");
		x_unlink(manifest_path);

		put_object_in_manifest = true;
	}

	// If we can return from cache at this point then do.
	from_cache(FROMCACHE_CPP_MODE, put_object_in_manifest);

	if (conf->read_only) {
		cc_log("Read-only mode; running real compiler");
		failed();
	}

	add_prefix(compiler_args, conf->prefix_command);

	// Run real compiler, sending output to cache.
	to_cache(compiler_args);

	x_exit(0);
}

static void
configuration_printer(const char *descr, const char *origin, void *context)
{
	assert(context);
	fprintf(context, "(%s) %s\n", origin, descr);
}

// The main program when not doing a compile.
static int
ccache_main_options(int argc, char *argv[])
{
	enum longopts {
		DUMP_MANIFEST
	};
	static const struct option options[] = {
		{"cleanup",       no_argument,       0, 'c'},
		{"clear",         no_argument,       0, 'C'},
		{"dump-manifest", required_argument, 0, DUMP_MANIFEST},
		{"help",          no_argument,       0, 'h'},
		{"max-files",     required_argument, 0, 'F'},
		{"max-size",      required_argument, 0, 'M'},
		{"set-config",    required_argument, 0, 'o'},
		{"print-config",  no_argument,       0, 'p'},
		{"show-stats",    no_argument,       0, 's'},
		{"version",       no_argument,       0, 'V'},
		{"zero-stats",    no_argument,       0, 'z'},
		{0, 0, 0, 0}
	};

	int c;
	while ((c = getopt_long(argc, argv, "cChF:M:o:psVz", options, NULL)) != -1) {
		switch (c) {
		case DUMP_MANIFEST:
			manifest_dump(optarg, stdout);
			break;

		case 'c': // --cleanup
			initialize();
			cleanup_all(conf);
			printf("Cleaned cache\n");
			break;

		case 'C': // --clear
			initialize();
			wipe_all(conf);
			printf("Cleared cache\n");
			break;

		case 'h': // --help
			fputs(USAGE_TEXT, stdout);
			x_exit(0);

		case 'F': // --max-files
		{
			initialize();
			char *errmsg;
			if (conf_set_value_in_file(primary_config_path, "max_files", optarg,
			                           &errmsg)) {
				unsigned files = atoi(optarg);
				if (files == 0) {
					printf("Unset cache file limit\n");
				} else {
					printf("Set cache file limit to %u\n", files);
				}
			} else {
				fatal("could not set cache file limit: %s", errmsg);
			}
		}
		break;

		case 'M': // --max-size
		{
			initialize();
			uint64_t size;
			if (!parse_size_with_suffix(optarg, &size)) {
				fatal("invalid size: %s", optarg);
			}
			char *errmsg;
			if (conf_set_value_in_file(primary_config_path, "max_size", optarg,
			                           &errmsg)) {
				if (size == 0) {
					printf("Unset cache size limit\n");
				} else {
					char *s = format_human_readable_size(size);
					printf("Set cache size limit to %s\n", s);
					free(s);
				}
			} else {
				fatal("could not set cache size limit: %s", errmsg);
			}
		}
		break;

		case 'o': // --set-config
		{
			initialize();
			char *p = strchr(optarg, '=');
			if (!p) {
				fatal("missing equal sign in \"%s\"", optarg);
			}
			char *key = x_strndup(optarg, p - optarg);
			char *value = p + 1;
			char *errmsg;
			if (!conf_set_value_in_file(primary_config_path, key, value, &errmsg)) {
				fatal("%s", errmsg);
			}
			free(key);
		}
		break;

		case 'p': // --print-config
			initialize();
			conf_print_items(conf, configuration_printer, stdout);
			break;

		case 's': // --show-stats
			initialize();
			stats_summary(conf);
			break;

		case 'V': // --version
			fprintf(stdout, VERSION_TEXT, CCACHE_VERSION);
			x_exit(0);

		case 'z': // --zero-stats
			initialize();
			stats_zero();
			printf("Statistics cleared\n");
			break;

		default:
			fputs(USAGE_TEXT, stderr);
			x_exit(1);
		}
	}

	return 0;
}

int
ccache_main(int argc, char *argv[])
{
	// Check if we are being invoked as "ccache".
	char *program_name = basename(argv[0]);
	if (same_executable_name(program_name, MYNAME)) {
		if (argc < 2) {
			fputs(USAGE_TEXT, stderr);
			x_exit(1);
		}
		// If the first argument isn't an option, then assume we are being passed a
		// compiler name and options.
		if (argv[1][0] == '-') {
			return ccache_main_options(argc, argv);
		}
	}
	free(program_name);

	ccache(argc, argv);
	return 1;
}<|MERGE_RESOLUTION|>--- conflicted
+++ resolved
@@ -2440,15 +2440,11 @@
 				output_dep = make_relative_path(x_strdup(argv[i] + 9));
 				args_add(dep_args, argv[i]);
 				continue;
-<<<<<<< HEAD
 			} else if (str_startswith(argv[i], "-Wp,-D")
 			           && !strchr(argv[i] + 6, ',')) {
 				// Treat it like -D.
 				args_add(cpp_args, argv[i] + 4);
 				continue;
-			} else if (str_startswith(argv[i], "-Wp,-M")) {
-				// -MF, -MP, -MQ, -MT, etc. TODO: Make argument to MF/MQ/MT relative.
-=======
 			} else if (str_eq(argv[i], "-Wp,-MP")
 			           || (strlen(argv[i]) > 8
 			               && str_startswith(argv[i], "-Wp,-M")
@@ -2457,8 +2453,7 @@
 			                   || argv[i][6] == 'Q'
 			                   || argv[i][6] == 'T')
 			               && !strchr(argv[i] + 8, ','))) {
-				/* TODO: Make argument to MF/MQ/MT relative. */
->>>>>>> ad8f7900
+				// TODO: Make argument to MF/MQ/MT relative.
 				args_add(dep_args, argv[i]);
 				continue;
 			} else if (conf->direct_mode) {
