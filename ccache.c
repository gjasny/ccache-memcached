/*
 * ccache -- a fast C/C++ compiler cache
 *
 * Copyright (C) 2002-2007 Andrew Tridgell
 * Copyright (C) 2009-2012 Joel Rosdahl
 *
 * This program is free software; you can redistribute it and/or modify it
 * under the terms of the GNU General Public License as published by the Free
 * Software Foundation; either version 3 of the License, or (at your option)
 * any later version.
 *
 * This program is distributed in the hope that it will be useful, but WITHOUT
 * ANY WARRANTY; without even the implied warranty of MERCHANTABILITY or
 * FITNESS FOR A PARTICULAR PURPOSE. See the GNU General Public License for
 * more details.
 *
 * You should have received a copy of the GNU General Public License along with
 * this program; if not, write to the Free Software Foundation, Inc., 51
 * Franklin Street, Fifth Floor, Boston, MA 02110-1301 USA
 */

#include "ccache.h"
#include "compopt.h"
#ifdef HAVE_GETOPT_LONG
#include <getopt.h>
#else
#include "getopt_long.h"
#endif
#include "hashtable.h"
#include "hashtable_itr.h"
#include "hashutil.h"
#include "language.h"
#include "manifest.h"

#define STRINGIFY(x) #x
#define TO_STRING(x) STRINGIFY(x)

static const char VERSION_TEXT[] =
MYNAME " version %s\n"
"\n"
"Copyright (C) 2002-2007 Andrew Tridgell\n"
"Copyright (C) 2009-2011 Joel Rosdahl\n"
"\n"
"This program is free software; you can redistribute it and/or modify it under\n"
"the terms of the GNU General Public License as published by the Free Software\n"
"Foundation; either version 3 of the License, or (at your option) any later\n"
"version.\n";

static const char USAGE_TEXT[] =
"Usage:\n"
"    " MYNAME " [options]\n"
"    " MYNAME " compiler [compiler options]\n"
"    compiler [compiler options]          (via symbolic link)\n"
"\n"
"Options:\n"
"    -c, --cleanup         delete old files and recalculate size counters\n"
"                          (normally not needed as this is done automatically)\n"
"    -C, --clear           clear the cache completely\n"
"    -F, --max-files=N     set maximum number of files in cache to N (use 0 for\n"
"                          no limit)\n"
"    -M, --max-size=SIZE   set maximum size of cache to SIZE (use 0 for no\n"
"                          limit); available suffixes: k, M, G, T (decimal) and\n"
"                          Ki, Mi, Gi, Ti (binary); default suffix: G\n"
"    -o, --set-config=K=V  set configuration key K to value V\n"
"    -p, --print-config    print current configuration options\n"
"    -s, --show-stats      show statistics summary\n"
"    -z, --zero-stats      zero statistics counters\n"
"\n"
"    -h, --help            print this help text\n"
"    -V, --version         print version and copyright information\n"
"\n"
"See also <http://ccache.samba.org>.\n";

/* Global configuration data. */
struct conf *conf = NULL;

/* Where to write configuration changes. */
char *primary_config_path = NULL;

/* Secondary, read-only configuration file (if any). */
char *secondary_config_path = NULL;

/* current working directory taken from $PWD, or getcwd() if $PWD is bad */
char *current_working_dir = NULL;

/* the original argument list */
static struct args *orig_args;

/* the source file */
static char *input_file;

/* The output file being compiled to. */
static char *output_obj;

/* The path to the dependency file (implicit or specified with -MF). */
static char *output_dep;

/*
 * Name (represented as a struct file_hash) of the file containing the cached
 * object code.
 */
static struct file_hash *cached_obj_hash;

/*
 * Full path to the file containing the cached object code
 * (cachedir/a/b/cdef[...]-size.o).
 */
static char *cached_obj;

/*
 * Full path to the file containing the standard error output
 * (cachedir/a/b/cdef[...]-size.stderr).
 */
static char *cached_stderr;

/*
 * Full path to the file containing the dependency information
 * (cachedir/a/b/cdef[...]-size.d).
 */
static char *cached_dep;

/*
 * Full path to the file containing the manifest
 * (cachedir/a/b/cdef[...]-size.manifest).
 */
static char *manifest_path;

/*
 * Time of compilation. Used to see if include files have changed after
 * compilation.
 */
static time_t time_of_compilation;

/*
 * Files included by the preprocessor and their hashes/sizes. Key: file path.
 * Value: struct file_hash.
 */
static struct hashtable *included_files;

/* is gcc being asked to output dependencies? */
static bool generating_dependencies;

/* the name of the temporary pre-processor file */
static char *i_tmpfile;

/* are we compiling a .i or .ii file directly? */
static bool direct_i_file;

/* the name of the cpp stderr file */
static char *cpp_stderr;

/*
 * Full path to the statistics file in the subdirectory where the cached result
 * belongs (<cache_dir>/<x>/stats).
 */
char *stats_file = NULL;

/* Whether the output is a precompiled header */
static bool output_is_precompiled_header = false;

/* Whether we should output to the real object first before saving into cache */
static bool output_to_real_object_first = false;

/* Profile generation / usage information */
static char *profile_dir = NULL;
static bool profile_use = false;
static bool profile_generate = false;

/*
 * Whether we are using a precompiled header (either via -include or #include).
 */
static bool using_precompiled_header = false;

/* How long (in microseconds) to wait before breaking a stale lock. */
unsigned lock_staleness_limit = 2000000;

enum fromcache_call_mode {
	FROMCACHE_DIRECT_MODE,
	FROMCACHE_CPP_MODE,
	FROMCACHE_COMPILED_MODE
};

/*
 * This is a string that identifies the current "version" of the hash sum
 * computed by ccache. If, for any reason, we want to force the hash sum to be
 * different for the same input in a new ccache version, we can just change
 * this string. A typical example would be if the format of one of the files
 * stored in the cache changes in a backwards-incompatible way.
 */
static const char HASH_PREFIX[] = "3";

static void
add_prefix(struct args *orig_args)
{
	char *e;
	char *tok, *saveptr = NULL;
	struct args *prefix;
	int i;

	if (str_eq(conf->prefix_command, "")) {
		return;
	}

	prefix = args_init(0, NULL);
	e = x_strdup(conf->prefix_command);
	for (tok = strtok_r(e, " ", &saveptr);
	     tok;
	     tok = strtok_r(NULL, " ", &saveptr)) {
		char *p;

		p = find_executable(tok, MYNAME);
		if (!p) {
			fatal("%s: %s", tok, strerror(errno));
		}

		args_add(prefix, p);
		free(p);
	}
	free(e);

	cc_log("Using command-line prefix %s", conf->prefix_command);
	for (i = prefix->argc; i != 0; i--) {
		args_add_prefix(orig_args, prefix->argv[i-1]);
	}
	args_free(prefix);
}

/* Something went badly wrong - just execute the real compiler. */
static void
failed(void)
{
	assert(orig_args);

	args_strip(orig_args, "--ccache-");
	add_prefix(orig_args);

	cc_log("Failed; falling back to running the real compiler");
	cc_log_argv("Executing ", orig_args->argv);
	exitfn_call();
	execv(orig_args->argv[0], orig_args->argv);
	fatal("execv of %s failed: %s", orig_args->argv[0], strerror(errno));
}

static void
clean_up_tmp_files()
{
	/* delete intermediate pre-processor file if needed */
	if (i_tmpfile) {
		if (!direct_i_file) {
			tmp_unlink(i_tmpfile);
		}
		free(i_tmpfile);
		i_tmpfile = NULL;
	}

	/* delete the cpp stderr file if necessary */
	if (cpp_stderr) {
		tmp_unlink(cpp_stderr);
		free(cpp_stderr);
		cpp_stderr = NULL;
	}
}

static const char *
temp_dir()
{
	static char* path = NULL;
	if (path) return path;  /* Memoize */
	path = conf->temporary_dir;
	if (str_eq(path, "")) {
		path = format("%s/tmp", conf->cache_dir);
	}
	return path;
}

/*
 * Transform a name to a full path into the cache directory, creating needed
 * sublevels if needed. Caller frees.
 */
static char *
get_path_in_cache(const char *name, const char *suffix)
{
	unsigned i;
	char *path;
	char *result;

	path = x_strdup(conf->cache_dir);
	for (i = 0; i < conf->cache_dir_levels; ++i) {
		char *p = format("%s/%c", path, name[i]);
		free(path);
		path = p;
	}

	result = format("%s/%s%s", path, name + conf->cache_dir_levels, suffix);
	free(path);
	return result;
}

/*
 * This function hashes an include file and stores the path and hash in the
 * global included_files variable. If the include file is a PCH, cpp_hash is
 * also updated. Takes over ownership of path.
 */
static void
remember_include_file(char *path, size_t path_len, struct mdfour *cpp_hash)
{
#ifdef _WIN32
	DWORD attributes;
#endif
	struct mdfour fhash;
	struct stat st;
	char *source = NULL;
	size_t size;
	int result;
	bool is_pch;

	if (path_len >= 2 && (path[0] == '<' && path[path_len - 1] == '>')) {
		/* Typically <built-in> or <command-line>. */
		goto ignore;
	}

	if (str_eq(path, input_file)) {
		/* Don't remember the input file. */
		goto ignore;
	}

	if (hashtable_search(included_files, path)) {
		/* Already known include file. */
		goto ignore;
	}

#ifdef _WIN32
	/* stat fails on directories on win32 */
	attributes = GetFileAttributes(path);
	if (attributes != INVALID_FILE_ATTRIBUTES &&
	    attributes & FILE_ATTRIBUTE_DIRECTORY)
		goto ignore;
#endif

	if (stat(path, &st) != 0) {
		cc_log("Failed to stat include file %s: %s", path, strerror(errno));
		goto failure;
	}
	if (S_ISDIR(st.st_mode)) {
		/* Ignore directory, typically $PWD. */
		goto ignore;
	}
	if (!S_ISREG(st.st_mode)) {
		/* Device, pipe, socket or other strange creature. */
		cc_log("Non-regular include file %s", path);
		goto failure;
	}

	/* Let's hash the include file. */
	if (!(conf->sloppiness & SLOPPY_INCLUDE_FILE_MTIME)
	    && st.st_mtime >= time_of_compilation) {
		cc_log("Include file %s too new", path);
		goto failure;
	}

	hash_start(&fhash);

	is_pch = is_precompiled_header(path);
	if (is_pch) {
		struct file_hash pch_hash;
		if (!hash_file(&fhash, path)) {
			goto failure;
		}
		hash_result_as_bytes(&fhash, pch_hash.hash);
		pch_hash.size = fhash.totalN;
		hash_delimiter(cpp_hash, "pch_hash");
		hash_buffer(cpp_hash, pch_hash.hash, sizeof(pch_hash.hash));
	}
	if (conf->direct_mode) {
		struct file_hash *h;

		if (!is_pch) { /* else: the file has already been hashed. */
			if (st.st_size > 0) {
				if (!read_file(path, st.st_size, &source, &size)) {
					goto failure;
				}
			} else {
				source = x_strdup("");
				size = 0;
			}

			result = hash_source_code_string(conf, &fhash, source, size, path);
			if (result & HASH_SOURCE_CODE_ERROR
			    || result & HASH_SOURCE_CODE_FOUND_TIME) {
				goto failure;
			}
		}

		h = x_malloc(sizeof(*h));
		hash_result_as_bytes(&fhash, h->hash);
		h->size = fhash.totalN;
		hashtable_insert(included_files, path, h);
	} else {
		free(path);
	}

	free(source);
	return;

failure:
	cc_log("Disabling direct mode");
	conf->direct_mode = false;
	/* Fall through. */
ignore:
	free(path);
	free(source);
}

/*
 * Make a relative path from current working directory to path if path is under
 * CCACHE_BASEDIR. Takes over ownership of path. Caller frees.
 */
static char *
make_relative_path(char *path)
{
	char *relpath;

	if (str_eq(conf->base_dir, "") || !str_startswith(path, conf->base_dir)) {
		return path;
	}

	if (!current_working_dir) {
		current_working_dir = get_cwd();
		if (!current_working_dir) {
			cc_log("Unable to determine current working directory: %s",
			       strerror(errno));
			failed();
		}
	}

	relpath = get_relative_path(current_working_dir, path);
	free(path);
	return relpath;
}

/*
 * This function reads and hashes a file. While doing this, it also does these
 * things:
 *
 * - Makes include file paths whose prefix is CCACHE_BASEDIR relative when
 *   computing the hash sum.
 * - Stores the paths and hashes of included files in the global variable
 *   included_files.
 */
static bool
process_preprocessed_file(struct mdfour *hash, const char *path)
{
	char *data;
	char *p, *q, *end;
	size_t size;

	if (!read_file(path, 0, &data, &size)) {
		return false;
	}

	included_files = create_hashtable(1000, hash_from_string, strings_equal);

	/* Bytes between p and q are pending to be hashed. */
	end = data + size;
	p = data;
	q = data;
	while (q < end - 7) { /* There must be at least 7 characters (# 1 "x") left
	                         to potentially find an include file path. */
		/*
		 * Check if we look at a line containing the file name of an included file.
		 * At least the following formats exist (where N is a positive integer):
		 *
		 * GCC:
		 *
		 *   # N "file"
		 *   # N "file" N
		 *   #pragma GCC pch_preprocess "file"
		 *
		 * HP's compiler:
		 *
		 *   #line N "file"
		 *
		 * AIX's compiler:
		 *
		 *   #line N "file"
		 *   #line N
		 *
		 * Note that there may be other lines starting with '#' left after
		 * preprocessing as well, for instance "#    pragma".
		 */
		if (q[0] == '#'
		        /* GCC: */
		    && ((q[1] == ' ' && q[2] >= '0' && q[2] <= '9')
		        /* GCC precompiled header: */
		        || (q[1] == 'p'
		            && str_startswith(&q[2], "ragma GCC pch_preprocess "))
		        /* HP/AIX: */
		        || (q[1] == 'l' && q[2] == 'i' && q[3] == 'n' && q[4] == 'e'
		            && q[5] == ' '))
		    && (q == data || q[-1] == '\n')) {
			char *path;

			while (q < end && *q != '"' && *q != '\n') {
				q++;
			}
			if (q < end && *q == '\n') {
				/* A newline before the quotation mark -> no match. */
				continue;
			}
			q++;
			if (q >= end) {
				cc_log("Failed to parse included file path");
				free(data);
				return false;
			}
			/* q points to the beginning of an include file path */
			hash_buffer(hash, p, q - p);
			p = q;
			while (q < end && *q != '"') {
				q++;
			}
			/* p and q span the include file path */
			path = x_strndup(p, q - p);
			path = make_relative_path(path);
			hash_string(hash, path);
			remember_include_file(path, q - p, hash);
			p = q;
		} else {
			q++;
		}
	}

	hash_buffer(hash, p, (end - p));
	free(data);
	return true;
}

/* run the real compiler and put the result in cache */
static void
to_cache(struct args *args)
{
	char *tmp_stdout, *tmp_stderr, *tmp_obj;
	struct stat st;
	int status;
	size_t added_bytes = 0;
	unsigned added_files = 0;

	if (create_parent_dirs(cached_obj) != 0) {
		fatal("Failed to create parent directory for %s: %s",
		      cached_obj, strerror(errno));
	}
	tmp_stdout = format("%s.tmp.stdout.%s", cached_obj, tmp_string());
	tmp_stderr = format("%s.tmp.stderr.%s", cached_obj, tmp_string());

	if (output_to_real_object_first) {
		tmp_obj = x_strdup(output_obj);
		cc_log("Outputting to final destination: %s", tmp_obj);
	} else {
		tmp_obj = format("%s.tmp.%s", cached_obj, tmp_string());
	}

	args_add(args, "-o");
	args_add(args, tmp_obj);

	/* Turn off DEPENDENCIES_OUTPUT when running cc1, because
	 * otherwise it will emit a line like
	 *
	 *  tmp.stdout.vexed.732.o: /home/mbp/.ccache/tmp.stdout.vexed.732.i
	 *
	 * unsetenv() is on BSD and Linux but not portable. */
	putenv("DEPENDENCIES_OUTPUT");

	if (conf->run_second_cpp) {
		args_add(args, input_file);
	} else {
		args_add(args, i_tmpfile);
	}

	cc_log("Running real compiler");
	status = execute(args->argv, tmp_stdout, tmp_stderr);
	args_pop(args, 3);

	if (stat(tmp_stdout, &st) != 0) {
		fatal("Could not create %s (permission denied?)", tmp_stdout);
	}
	if (st.st_size != 0) {
		cc_log("Compiler produced stdout");
		stats_update(STATS_STDOUT);
		tmp_unlink(tmp_stdout);
		tmp_unlink(tmp_stderr);
		tmp_unlink(tmp_obj);
		failed();
	}
	tmp_unlink(tmp_stdout);

	/*
	 * Merge stderr from the preprocessor (if any) and stderr from the real
	 * compiler into tmp_stderr.
	 */
	if (cpp_stderr) {
		int fd_cpp_stderr;
		int fd_real_stderr;
		int fd_result;
		char *tmp_stderr2;

		tmp_stderr2 = format("%s.tmp.stderr2.%s", cached_obj, tmp_string());
		if (x_rename(tmp_stderr, tmp_stderr2)) {
			cc_log("Failed to rename %s to %s: %s", tmp_stderr, tmp_stderr2,
			       strerror(errno));
			failed();
		}
		fd_cpp_stderr = open(cpp_stderr, O_RDONLY | O_BINARY);
		if (fd_cpp_stderr == -1) {
			cc_log("Failed opening %s: %s", cpp_stderr, strerror(errno));
			failed();
		}
		fd_real_stderr = open(tmp_stderr2, O_RDONLY | O_BINARY);
		if (fd_real_stderr == -1) {
			cc_log("Failed opening %s: %s", tmp_stderr2, strerror(errno));
			failed();
		}
		fd_result = open(tmp_stderr, O_WRONLY | O_CREAT | O_TRUNC | O_BINARY, 0666);
		if (fd_result == -1) {
			cc_log("Failed opening %s: %s", tmp_stderr, strerror(errno));
			failed();
		}
		copy_fd(fd_cpp_stderr, fd_result);
		copy_fd(fd_real_stderr, fd_result);
		close(fd_cpp_stderr);
		close(fd_real_stderr);
		close(fd_result);
		tmp_unlink(tmp_stderr2);
		free(tmp_stderr2);
	}

	if (status != 0) {
		int fd;
		cc_log("Compiler gave exit status %d", status);
		stats_update(STATS_STATUS);

		fd = open(tmp_stderr, O_RDONLY | O_BINARY);
		if (fd != -1) {
			if (str_eq(output_obj, "/dev/null")
			    || (!output_to_real_object_first
			        && access(tmp_obj, R_OK) == 0
			        && move_file(tmp_obj, output_obj, 0) == 0)
			    || errno == ENOENT) {
				/* we can use a quick method of getting the failed output */
				copy_fd(fd, 2);
				close(fd);
				tmp_unlink(tmp_stderr);
				exit(status);
			}
		}

		tmp_unlink(tmp_stderr);
		tmp_unlink(tmp_obj);
		failed();
	}

	if (stat(tmp_obj, &st) != 0) {
		cc_log("Compiler didn't produce an object file");
		stats_update(STATS_NOOUTPUT);
		failed();
	}
	if (st.st_size == 0) {
		cc_log("Compiler produced an empty object file");
		stats_update(STATS_EMPTYOUTPUT);
		failed();
	}

	if (stat(tmp_stderr, &st) != 0) {
		cc_log("Failed to stat %s: %s", tmp_stderr, strerror(errno));
		stats_update(STATS_ERROR);
		failed();
	}
	if (st.st_size > 0) {
		if (move_uncompressed_file(tmp_stderr, cached_stderr,
		                           conf->compression) != 0) {
			cc_log("Failed to move %s to %s: %s", tmp_stderr, cached_stderr,
			       strerror(errno));
			stats_update(STATS_ERROR);
			failed();
		}
		cc_log("Stored in cache: %s", cached_stderr);
		if (conf->compression) {
			stat(cached_stderr, &st);
		}
		added_bytes += file_size(&st);
		added_files += 1;
	} else {
		tmp_unlink(tmp_stderr);
	}

	if (output_to_real_object_first) {
		int ret;
		if (getenv("CCACHE_HARDLINK") && !conf->compression) {
			ret = link(tmp_obj, cached_obj);
		} else {
			ret = copy_file(tmp_obj, cached_obj, conf->compression);
		}
		if (ret != 0) {
			cc_log("Failed to copy/link %s to %s: %s", tmp_obj, cached_obj, strerror(errno));
			stats_update(STATS_ERROR);
			failed();
		}
	} else if (move_uncompressed_file(tmp_obj, cached_obj, conf->compression) != 0) {
		cc_log("Failed to move %s to %s: %s", tmp_obj, cached_obj, strerror(errno));
		stats_update(STATS_ERROR);
		failed();
	}
	cc_log("Stored in cache: %s", cached_obj);
	stat(cached_obj, &st);
	added_bytes += file_size(&st);
	added_files += 1;

	/*
	 * Do an extra stat on the potentially compressed object file for the
	 * size statistics.
	 */
	if (stat(cached_obj, &st) != 0) {
		cc_log("Failed to stat %s: %s", cached_obj, strerror(errno));
		stats_update(STATS_ERROR);
		failed();
	}

	stats_update_size(STATS_TOCACHE, added_bytes, added_files);

	/* Make sure we have a CACHEDIR.TAG
	 * This can be almost anywhere, but might as well do it near the end
	 * as if we exit early we save the stat call
	 */
	if (create_cachedirtag(conf->cache_dir) != 0) {
		cc_log("Failed to create %s/CACHEDIR.TAG (%s)\n",
		        conf->cache_dir, strerror(errno));
		stats_update(STATS_ERROR);
		failed();
	}

	free(tmp_obj);
	free(tmp_stderr);
	free(tmp_stdout);
}

/*
 * Find the object file name by running the compiler in preprocessor mode.
 * Returns the hash as a heap-allocated hex string.
 */
static struct file_hash *
get_object_name_from_cpp(struct args *args, struct mdfour *hash)
{
	char *input_base;
	char *tmp;
	char *path_stdout, *path_stderr;
	int status;
	struct file_hash *result;

	/* ~/hello.c -> tmp.hello.123.i
	   limit the basename to 10
	   characters in order to cope with filesystem with small
	   maximum filename length limits */
	input_base = basename(input_file);
	tmp = strchr(input_base, '.');
	if (tmp != NULL) {
		*tmp = 0;
	}
	if (strlen(input_base) > 10) {
		input_base[10] = 0;
	}

	/* now the run */
	path_stdout = format(
		"%s/%s.tmp.%s.%s",
		temp_dir(), input_base, tmp_string(), conf->cpp_extension);
	path_stderr = format("%s/tmp.cpp_stderr.%s", temp_dir(), tmp_string());

	if (create_parent_dirs(path_stdout) != 0) {
		fatal("Failed to create parent directory for %s: %s\n",
		      path_stdout, strerror(errno));
	}

	time_of_compilation = time(NULL);

	if (!direct_i_file) {
		/* run cpp on the input file to obtain the .i */
		args_add(args, "-E");
		args_add(args, input_file);
		status = execute(args->argv, path_stdout, path_stderr);
		args_pop(args, 2);
	} else {
		/* we are compiling a .i or .ii file - that means we
		   can skip the cpp stage and directly form the
		   correct i_tmpfile */
		path_stdout = input_file;
		if (create_empty_file(path_stderr) != 0) {
			cc_log("Failed to create %s: %s", path_stderr, strerror(errno));
			stats_update(STATS_ERROR);
			failed();
		}
		status = 0;
	}

	if (status != 0) {
		if (!direct_i_file) {
			tmp_unlink(path_stdout);
		}
		tmp_unlink(path_stderr);
		cc_log("Preprocessor gave exit status %d", status);
		stats_update(STATS_PREPROCESSOR);
		failed();
	}

	if (conf->unify) {
		/*
		 * When we are doing the unifying tricks we need to include the
		 * input file name in the hash to get the warnings right.
		 */
		hash_delimiter(hash, "unifyfilename");
		hash_string(hash, input_file);

		hash_delimiter(hash, "unifycpp");
		if (unify_hash(hash, path_stdout) != 0) {
			stats_update(STATS_ERROR);
			tmp_unlink(path_stderr);
			cc_log("Failed to unify %s", path_stdout);
			failed();
		}
	} else {
		hash_delimiter(hash, "cpp");
		if (!process_preprocessed_file(hash, path_stdout)) {
			stats_update(STATS_ERROR);
			tmp_unlink(path_stderr);
			failed();
		}
	}

	hash_delimiter(hash, "cppstderr");
	if (!hash_file(hash, path_stderr)) {
		fatal("Failed to open %s: %s", path_stderr, strerror(errno));
	}

	i_tmpfile = path_stdout;

	if (conf->run_second_cpp) {
		tmp_unlink(path_stderr);
		free(path_stderr);
	} else {
		/*
		 * If we are using the CPP trick, we need to remember this
		 * stderr data and output it just before the main stderr from
		 * the compiler pass.
		 */
		cpp_stderr = path_stderr;
	}

	result = x_malloc(sizeof(*result));
	hash_result_as_bytes(hash, result->hash);
	result->size = hash->totalN;
	return result;
}

static void
update_cached_result_globals(struct file_hash *hash)
{
	char *object_name;

	object_name = format_hash_as_string(hash->hash, hash->size);
	cached_obj_hash = hash;
	cached_obj = get_path_in_cache(object_name, ".o");
	cached_stderr = get_path_in_cache(object_name, ".stderr");
	cached_dep = get_path_in_cache(object_name, ".d");
	stats_file = format("%s/%c/stats", conf->cache_dir, object_name[0]);
	free(object_name);
}

/*
 * Hash mtime or content of a file, or the output of a command, according to
 * the CCACHE_COMPILERCHECK setting.
 */
static void
hash_compiler(struct mdfour *hash, struct stat *st, const char *path,
              bool allow_command)
{
	if (str_eq(conf->compiler_check, "none")) {
		/* Do nothing. */
	} else if (str_eq(conf->compiler_check, "mtime")) {
		hash_delimiter(hash, "cc_mtime");
		hash_int(hash, st->st_size);
		hash_int(hash, st->st_mtime);
	} else if (str_eq(conf->compiler_check, "content") || !allow_command) {
		hash_delimiter(hash, "cc_content");
		hash_file(hash, path);
	} else { /* command string */
		if (!hash_multicommand_output(
			    hash, conf->compiler_check, orig_args->argv[0])) {
			fatal("Failure running compiler check command: %s", conf->compiler_check);
		}
	}
}

/*
 * Update a hash sum with information common for the direct and preprocessor
 * modes.
 */
static void
calculate_common_hash(struct args *args, struct mdfour *hash)
{
	struct stat st;
	char *p;

	hash_string(hash, HASH_PREFIX);

	/*
	 * We have to hash the extension, as a .i file isn't treated the same
	 * by the compiler as a .ii file.
	 */
	hash_delimiter(hash, "ext");
	hash_string(hash, conf->cpp_extension);

	if (stat(args->argv[0], &st) != 0) {
		cc_log("Couldn't stat compiler %s: %s", args->argv[0], strerror(errno));
		stats_update(STATS_COMPILER);
		failed();
	}

	/*
	 * Hash information about the compiler.
	 */
	hash_compiler(hash, &st, args->argv[0], true);

	/*
	 * Also hash the compiler name as some compilers use hard links and
	 * behave differently depending on the real name.
	 */
	hash_delimiter(hash, "cc_name");
	p = basename(args->argv[0]);
	hash_string(hash, p);
	free(p);

	/* Possibly hash the current working directory. */
	if (conf->hash_dir) {
		char *cwd = gnu_getcwd();
		if (cwd) {
			hash_delimiter(hash, "cwd");
			hash_string(hash, cwd);
			free(cwd);
		}
	}

	if (!str_eq(conf->extra_files_to_hash, "")) {
		char *path, *p, *q, *saveptr = NULL;
		p = x_strdup(conf->extra_files_to_hash);
		q = p;
		while ((path = strtok_r(q, PATH_DELIM, &saveptr))) {
			cc_log("Hashing extra file %s", path);
			hash_delimiter(hash, "extrafile");
			if (!hash_file(hash, path)) {
				stats_update(STATS_BADEXTRAFILE);
				failed();
			}
			q = NULL;
		}
		free(p);
	}
}

/*
 * Update a hash sum with information specific to the direct and preprocessor
 * modes and calculate the object hash. Returns the object hash on success,
 * otherwise NULL. Caller frees.
 */
static struct file_hash *
calculate_object_hash(struct args *args, struct mdfour *hash, int direct_mode)
{
	int i;
	char *manifest_name;
	struct stat st;
	int result;
	struct file_hash *object_hash = NULL;
	char *p;

	/* first the arguments */
	for (i = 1; i < args->argc; i++) {
		/* -L doesn't affect compilation. */
		if (i < args->argc-1 && str_eq(args->argv[i], "-L")) {
			i++;
			continue;
		}
		if (str_startswith(args->argv[i], "-L")) {
			continue;
		}

		/* When using the preprocessor, some arguments don't contribute
		   to the hash. The theory is that these arguments will change
		   the output of -E if they are going to have any effect at
		   all. For precompiled headers this might not be the case. */
		if (!direct_mode && !output_is_precompiled_header
		    && !using_precompiled_header) {
			if (compopt_affects_cpp(args->argv[i])) {
				i++;
				continue;
			}
			if (compopt_short(compopt_affects_cpp, args->argv[i])) {
				continue;
			}
		}

		p = NULL;
		if (str_startswith(args->argv[i], "-specs=")) {
			p = args->argv[i] + 7;
		} else if (str_startswith(args->argv[i], "--specs=")) {
			p = args->argv[i] + 8;
		}
		if (p && stat(p, &st) == 0) {
			/* If given an explicit specs file, then hash that file,
			   but don't include the path to it in the hash. */
			hash_delimiter(hash, "specs");
			hash_compiler(hash, &st, p, false);
			continue;
		}

		if (str_startswith(args->argv[i], "-fplugin=")
		    && stat(args->argv[i] + 9, &st) == 0) {
			hash_delimiter(hash, "plugin");
			hash_compiler(hash, &st, args->argv[i] + 9, false);
			continue;
		}

		/* All other arguments are included in the hash. */
		hash_delimiter(hash, "arg");
		hash_string(hash, args->argv[i]);
	}

	/*
	 * For profile generation (-fprofile-arcs, -fprofile-generate):
	 * - hash profile directory
	 * - output to the real file first
	 *
	 * For profile usage (-fprofile-use):
	 * - hash profile data
	 *
	 * -fbranch-probabilities and -fvpt usage is covered by
	 * -fprofile-generate/-fprofile-use.
	 *
	 * The profile directory can be specified as an argument to
	 * -fprofile-generate=, -fprofile-use=, or -fprofile-dir=.
	 */

	/*
	 * We need to output to the real object first here, otherwise runtime
	 * artifacts will be produced in the wrong place.
	 */
	if (profile_generate) {
		output_to_real_object_first = true;
		if (!profile_dir) {
			profile_dir = get_cwd();
		}
		cc_log("Adding profile directory %s to our hash", profile_dir);
		hash_delimiter(hash, "-fprofile-dir");
		hash_string(hash, profile_dir);
	}
	if (profile_use) {
		/* Calculate gcda name */
		char *gcda_name;
		char *base_name;
		output_to_real_object_first = true;
		base_name = remove_extension(output_obj);
		if (!profile_dir) {
			profile_dir = get_cwd();
		}
		gcda_name = format("%s/%s.gcda", profile_dir, base_name);
		cc_log("Adding profile data %s to our hash", gcda_name);
		/* Add the gcda to our hash */
		hash_delimiter(hash, "-fprofile-use");
		hash_file(hash, gcda_name);
		free(base_name);
		free(gcda_name);
	}

	if (direct_mode) {
		/* Hash environment variables that affect the preprocessor output. */
		const char **p;
		const char *envvars[] = {
			"CPATH",
			"C_INCLUDE_PATH",
			"CPLUS_INCLUDE_PATH",
			"OBJC_INCLUDE_PATH",
			"OBJCPLUS_INCLUDE_PATH", /* clang */
			NULL
		};
		for (p = envvars; *p != NULL ; ++p) {
			char *v = getenv(*p);
			if (v) {
				hash_delimiter(hash, *p);
				hash_string(hash, v);
			}
		}

		if (!(conf->sloppiness & SLOPPY_FILE_MACRO)) {
			/*
			 * The source code file or an include file may contain
			 * __FILE__, so make sure that the hash is unique for
			 * the file name.
			 */
			hash_delimiter(hash, "inputfile");
			hash_string(hash, input_file);
		}

		hash_delimiter(hash, "sourcecode");
		result = hash_source_code_file(conf, hash, input_file);
		if (result & HASH_SOURCE_CODE_ERROR) {
			failed();
		}
		if (result & HASH_SOURCE_CODE_FOUND_TIME) {
			cc_log("Disabling direct mode");
			conf->direct_mode = false;
			return NULL;
		}
		manifest_name = hash_result(hash);
		manifest_path = get_path_in_cache(manifest_name, ".manifest");
		free(manifest_name);
		cc_log("Looking for object file hash in %s", manifest_path);
		object_hash = manifest_get(conf, manifest_path);
		if (object_hash) {
			cc_log("Got object file hash from manifest");
		} else {
			cc_log("Did not find object file hash in manifest");
		}
	} else {
		object_hash = get_object_name_from_cpp(args, hash);
		cc_log("Got object file hash from preprocessor");
		if (generating_dependencies) {
			cc_log("Preprocessor created %s", output_dep);
		}
	}

	return object_hash;
}

/*
 * Try to return the compile result from cache. If we can return from cache
 * then this function exits with the correct status code, otherwise it returns.
 */
static void
from_cache(enum fromcache_call_mode mode, bool put_object_in_manifest)
{
	int fd_stderr;
	int ret;
	struct stat st;
	bool produce_dep_file;

	/* the user might be disabling cache hits */
	if (mode != FROMCACHE_COMPILED_MODE && conf->recache) {
		return;
	}

	/* Check if the object file is there. */
	if (stat(cached_obj, &st) != 0) {
		cc_log("Object file %s not in cache", cached_obj);
		return;
	}

	/*
	 * (If mode != FROMCACHE_DIRECT_MODE, the dependency file is created by
	 * gcc.)
	 */
	produce_dep_file = generating_dependencies && mode == FROMCACHE_DIRECT_MODE;

	/* If the dependency file should be in the cache, check that it is. */
	if (produce_dep_file && stat(cached_dep, &st) != 0) {
		cc_log("Dependency file %s missing in cache", cached_dep);
		return;
	}

	if (str_eq(output_obj, "/dev/null")) {
		ret = 0;
	} else {
		x_unlink(output_obj);
		/* only make a hardlink if the cache file is uncompressed */
		if (conf->hard_link && !file_is_compressed(cached_obj)) {
			ret = link(cached_obj, output_obj);
		} else {
			ret = copy_file(cached_obj, output_obj, 0);
		}
	}

	if (ret == -1) {
		if (errno == ENOENT) {
			/* Someone removed the file just before we began copying? */
			cc_log("Object file %s just disappeared from cache", cached_obj);
			stats_update(STATS_MISSING);
		} else {
			cc_log("Failed to copy/link %s to %s: %s",
			       cached_obj, output_obj, strerror(errno));
			stats_update(STATS_ERROR);
			failed();
		}
		x_unlink(output_obj);
		x_unlink(cached_stderr);
		x_unlink(cached_obj);
		x_unlink(cached_dep);
		return;
	} else {
		cc_log("Created %s from %s", output_obj, cached_obj);
	}

	if (produce_dep_file) {
		x_unlink(output_dep);
		/* only make a hardlink if the cache file is uncompressed */
		if (conf->hard_link && !file_is_compressed(cached_dep)) {
			ret = link(cached_dep, output_dep);
		} else {
			ret = copy_file(cached_dep, output_dep, 0);
		}
		if (ret == -1) {
			if (errno == ENOENT) {
				/*
				 * Someone removed the file just before we
				 * began copying?
				 */
				cc_log("Dependency file %s just disappeared from cache", output_obj);
				stats_update(STATS_MISSING);
			} else {
				cc_log("Failed to copy/link %s to %s: %s",
				       cached_dep, output_dep, strerror(errno));
				stats_update(STATS_ERROR);
				failed();
			}
			x_unlink(output_obj);
			x_unlink(output_dep);
			x_unlink(cached_stderr);
			x_unlink(cached_obj);
			x_unlink(cached_dep);
			return;
		} else {
			cc_log("Created %s from %s", output_dep, cached_dep);
		}
	}

	/* Update modification timestamps to save files from LRU cleanup.
	   Also gives files a sensible mtime when hard-linking. */
	update_mtime(cached_obj);
	update_mtime(cached_stderr);
	if (produce_dep_file) {
		update_mtime(cached_dep);
	}

	if (generating_dependencies && mode != FROMCACHE_DIRECT_MODE) {
		/* Store the dependency file in the cache. */
		ret = copy_file(output_dep, cached_dep, conf->compression);
		if (ret == -1) {
			cc_log("Failed to copy %s to %s: %s", output_dep, cached_dep,
			       strerror(errno));
			/* Continue despite the error. */
		} else {
			cc_log("Stored in cache: %s", cached_dep);
			stat(cached_dep, &st);
			stats_update_size(STATS_NONE, file_size(&st), 1);
		}
	}

	/* Send the stderr, if any. */
	fd_stderr = open(cached_stderr, O_RDONLY | O_BINARY);
	if (fd_stderr != -1) {
		copy_fd(fd_stderr, 2);
		close(fd_stderr);
	}

	/* Create or update the manifest file. */
	if (conf->direct_mode
	    && put_object_in_manifest
	    && included_files
	    && !conf->read_only) {
		struct stat st;
		size_t old_size = 0; /* in bytes */
		if (stat(manifest_path, &st) == 0) {
			old_size = file_size(&st);
		}
		if (manifest_put(manifest_path, cached_obj_hash, included_files)) {
			cc_log("Added object file hash to %s", manifest_path);
			update_mtime(manifest_path);
			stat(manifest_path, &st);
			stats_update_size(STATS_NONE,
			                  (file_size(&st) - old_size),
			                  old_size == 0 ? 1 : 0);
		} else {
			cc_log("Failed to add object file hash to %s", manifest_path);
		}
	}

	/* log the cache hit */
	switch (mode) {
	case FROMCACHE_DIRECT_MODE:
		cc_log("Succeded getting cached result");
		stats_update(STATS_CACHEHIT_DIR);
		break;

	case FROMCACHE_CPP_MODE:
		cc_log("Succeded getting cached result");
		stats_update(STATS_CACHEHIT_CPP);
		break;

	case FROMCACHE_COMPILED_MODE:
		/* Stats already updated in to_cache(). */
		break;
	}

	/* and exit with the right status code */
	exit(0);
}

/* find the real compiler. We just search the PATH to find a executable of the
   same name that isn't a link to ourselves */
static void
find_compiler(void)
{
	char *base;
	char *compiler;
	const char *orig_first_argument = orig_args->argv[0];

	base = basename(orig_args->argv[0]);

	/* we might be being invoked like "ccache gcc -c foo.c" */
	if (same_executable_name(base, MYNAME)) {
		args_remove_first(orig_args);
		free(base);
		if (is_full_path(orig_args->argv[0])) {
			/* a full path was given */
			return;
		}
		base = basename(orig_args->argv[0]);
	}

	/* support user override of the compiler */
	if (!str_eq(conf->compiler, "")) {
		base = conf->compiler;
	}

	compiler = find_executable(base, MYNAME);

	/* can't find the compiler! */
	if (!compiler) {
		stats_update(STATS_COMPILER);
		fatal("Could not find compiler \"%s\" in PATH", base);
	}
	if (str_eq(compiler, orig_first_argument)) {
		fatal("Recursive invocation (the name of the ccache binary must be \"%s\")",
		      MYNAME);
	}
	orig_args->argv[0] = compiler;
}

bool
is_precompiled_header(const char *path)
{
	return str_eq(get_extension(path), ".gch");
}

/*
 * Process the compiler options into options suitable for passing to the
 * preprocessor and the real compiler. The preprocessor options don't include
 * -E; this is added later. Returns true on success, otherwise false.
 */
bool
cc_process_args(struct args *orig_args, struct args **preprocessor_args,
                struct args **compiler_args)
{
	int i;
	bool found_c_opt = false;
	bool found_S_opt = false;
	bool found_arch_opt = false;
	bool found_pch = false;
	bool found_fpch_preprocess = false;
	const char *explicit_language = NULL; /* As specified with -x. */
	const char *file_language;            /* As deduced from file extension. */
	const char *actual_language;          /* Language to actually use. */
	const char *input_charset = NULL;
	struct stat st;
	/* is the dependency makefile name overridden with -MF? */
	bool dependency_filename_specified = false;
	/* is the dependency makefile target name specified with -MT or -MQ? */
	bool dependency_target_specified = false;
	struct args *stripped_args = NULL, *dep_args = NULL;
	int argc = orig_args->argc;
	char **argv = orig_args->argv;
	bool result = true;

	stripped_args = args_init(0, NULL);
	dep_args = args_init(0, NULL);

	args_add(stripped_args, argv[0]);

	for (i = 1; i < argc; i++) {
		/* The user knows best: just swallow the next arg */
		if (str_eq(argv[i], "--ccache-skip")) {
			i++;
			if (i == argc) {
				cc_log("--ccache-skip lacks an argument");
				result = false;
				goto out;
			}
			args_add(stripped_args, argv[i]);
			continue;
		}

		/* Special case for -E. */
		if (str_eq(argv[i], "-E")) {
			stats_update(STATS_PREPROCESSING);
			result = false;
			goto out;
		}

		/* These are always too hard. */
		if (compopt_too_hard(argv[i])
		    || str_startswith(argv[i], "@")
		    || str_startswith(argv[i], "-fdump-")) {
			cc_log("Compiler option %s is unsupported", argv[i]);
			stats_update(STATS_UNSUPPORTED);
			result = false;
			goto out;
		}

		/* These are too hard in direct mode. */
		if (conf->direct_mode) {
			if (compopt_too_hard_for_direct_mode(argv[i])) {
				cc_log("Unsupported compiler option for direct mode: %s", argv[i]);
				conf->direct_mode = false;
			}
		}

		/* Multiple -arch options are too hard. */
		if (str_eq(argv[i], "-arch")) {
			if (found_arch_opt) {
				cc_log("More than one -arch compiler option is unsupported");
				stats_update(STATS_UNSUPPORTED);
				result = false;
				goto out;
			} else {
				found_arch_opt = true;
			}
		}

		if (str_eq(argv[i], "-fpch-preprocess")) {
			found_fpch_preprocess = true;
		}

		/* we must have -c */
		if (str_eq(argv[i], "-c")) {
			found_c_opt = true;
			continue;
		}

		/* -S changes the default extension */
		if (str_eq(argv[i], "-S")) {
			args_add(stripped_args, argv[i]);
			found_S_opt = true;
			continue;
		}

		/*
		 * Special handling for -x: remember the last specified language before the
		 * input file and strip all -x options from the arguments.
		 */
		if (str_eq(argv[i], "-x")) {
			if (i == argc-1) {
				cc_log("Missing argument to %s", argv[i]);
				stats_update(STATS_ARGS);
				result = false;
				goto out;
			}
			if (!input_file) {
				explicit_language = argv[i+1];
			}
			i++;
			continue;
		}
		if (str_startswith(argv[i], "-x")) {
			if (!input_file) {
				explicit_language = &argv[i][2];
			}
			continue;
		}

		/* we need to work out where the output was meant to go */
		if (str_eq(argv[i], "-o")) {
			if (i == argc-1) {
				cc_log("Missing argument to %s", argv[i]);
				stats_update(STATS_ARGS);
				result = false;
				goto out;
			}
			output_obj = x_strdup(argv[i+1]);
			i++;
			continue;
		}

		/* alternate form of -o, with no space */
		if (str_startswith(argv[i], "-o")) {
			output_obj = x_strdup(&argv[i][2]);
			continue;
		}

		/* debugging is handled specially, so that we know if we
		   can strip line number info
		*/
		if (str_startswith(argv[i], "-g")) {
			args_add(stripped_args, argv[i]);
			if (conf->unify && !str_eq(argv[i], "-g0")) {
				cc_log("%s used; disabling unify mode", argv[i]);
				conf->unify = false;
			}
			if (str_eq(argv[i], "-g3")) {
				/*
				 * Fix for bug 7190 ("commandline macros (-D)
				 * have non-zero lineno when using -g3").
				 */
				cc_log("%s used; not compiling preprocessed code", argv[i]);
				conf->run_second_cpp = true;
			}
			continue;
		}

		/* These options require special handling, because they
		   behave differently with gcc -E, when the output
		   file is not specified. */
		if (str_eq(argv[i], "-MD") || str_eq(argv[i], "-MMD")) {
			generating_dependencies = true;
			args_add(dep_args, argv[i]);
			continue;
		}
		if (str_startswith(argv[i], "-MF")) {
			char *arg;
			dependency_filename_specified = true;
			free(output_dep);
			args_add(dep_args, argv[i]);
			if (strlen(argv[i]) == 3) {
				/* -MF arg */
				if (i >= argc - 1) {
					cc_log("Missing argument to %s", argv[i]);
					stats_update(STATS_ARGS);
					result = false;
					goto out;
				}
				arg = argv[i + 1];
				args_add(dep_args, argv[i + 1]);
				i++;
			} else {
				/* -MFarg */
				arg = &argv[i][3];
			}
			output_dep = make_relative_path(x_strdup(arg));
			continue;
		}
		if (str_startswith(argv[i], "-MQ") || str_startswith(argv[i], "-MT")) {
			dependency_target_specified = true;
			args_add(dep_args, argv[i]);
			if (strlen(argv[i]) == 3) {
				/* -MQ arg or -MT arg */
				if (i >= argc - 1) {
					cc_log("Missing argument to %s", argv[i]);
					stats_update(STATS_ARGS);
					result = false;
					goto out;
				}
				args_add(dep_args, argv[i + 1]);
				i++;
			}
			continue;
		}
		if (str_startswith(argv[i], "--sysroot=")) {
			char *relpath = make_relative_path(x_strdup(argv[i] + 10));
			char *option = format("--sysroot=%s", relpath);
			args_add(stripped_args, option);
			free(relpath);
			free(option);
			continue;
		}
		if (str_startswith(argv[i], "-Wp,")) {
			if (str_startswith(argv[i], "-Wp,-MD,") && !strchr(argv[i] + 8, ',')) {
				generating_dependencies = true;
				dependency_filename_specified = true;
				free(output_dep);
				output_dep = make_relative_path(x_strdup(argv[i] + 8));
				args_add(dep_args, argv[i]);
				continue;
			} else if (str_startswith(argv[i], "-Wp,-MMD,")
			           && !strchr(argv[i] + 9, ',')) {
				generating_dependencies = true;
				dependency_filename_specified = true;
				free(output_dep);
				output_dep = make_relative_path(x_strdup(argv[i] + 9));
				args_add(dep_args, argv[i]);
				continue;
			} else if (conf->direct_mode) {
				/*
				 * -Wp, can be used to pass too hard options to
				 * the preprocessor. Hence, disable direct
				 * mode.
				 */
				cc_log("Unsupported compiler option for direct mode: %s", argv[i]);
				conf->direct_mode = false;
			}
		}
		if (str_eq(argv[i], "-MP")) {
			args_add(dep_args, argv[i]);
			continue;
		}

		/* Input charset needs to be handled specially. */
		if (str_startswith(argv[i], "-finput-charset=")) {
			input_charset = argv[i];
			continue;
		}

		if (str_startswith(argv[i], "-fprofile-")) {
			const char* arg_profile_dir = strchr(argv[i], '=');
			char* arg = x_strdup(argv[i]);
			bool supported_profile_option = false;

			if (arg_profile_dir) {
				char* option = x_strndup(argv[i], arg_profile_dir - argv[i]);
				char *dir;

				/* Convert to absolute path. */
				dir = x_realpath(arg_profile_dir + 1);
				if (!dir) {
					/* Directory doesn't exist. */
					dir = x_strdup(arg_profile_dir + 1);
				}

				/* We can get a better hit rate by using the real path here. */
				free(arg);
				arg = format("%s=%s", option, dir);
				cc_log("Rewriting %s to %s", argv[i], arg);
				free(option);
				free(dir);
			}

			if (str_startswith(argv[i], "-fprofile-generate")
			    || str_eq(argv[i], "-fprofile-arcs")) {
				profile_generate = true;
				supported_profile_option = true;
			} else if (str_startswith(argv[i], "-fprofile-use")
			           || str_eq(argv[i], "-fbranch-probabilities")) {
				profile_use = true;
				supported_profile_option = true;
			} else if (str_eq(argv[i], "-fprofile-dir")) {
				supported_profile_option = true;
			}

			if (supported_profile_option) {
				args_add(stripped_args, arg);
				free(arg);

				/*
				 * If the profile directory has already been set, give up... Hard to
				 * know what the user means, and what the compiler will do.
				 */
				if (arg_profile_dir && profile_dir) {
					cc_log("Profile directory already set; giving up");
					result = false;
					goto out;
				} else if (arg_profile_dir) {
					cc_log("Setting profile directory to %s", profile_dir);
					profile_dir = x_strdup(arg_profile_dir);
				}
				continue;
			}
			cc_log("Unknown profile option: %s", argv[i]);
			free(arg);
		}

		/*
		 * Options taking an argument that that we may want to rewrite
		 * to relative paths to get better hit rate. A secondary effect
		 * is that paths in the standard error output produced by the
		 * compiler will be normalized.
		 */
		if (compopt_takes_path(argv[i])) {
			char *relpath;
			char *pchpath;
			if (i == argc-1) {
				cc_log("Missing argument to %s", argv[i]);
				stats_update(STATS_ARGS);
				result = false;
				goto out;
			}

			args_add(stripped_args, argv[i]);
			relpath = make_relative_path(x_strdup(argv[i+1]));
			args_add(stripped_args, relpath);

			/* Try to be smart about detecting precompiled headers */
			pchpath = format("%s.gch", argv[i+1]);
			if (stat(pchpath, &st) == 0) {
				cc_log("Detected use of precompiled header: %s", pchpath);
				found_pch = true;
			}

			free(pchpath);
			free(relpath);
			i++;
			continue;
		}

		/* Same as above but options with concatenated argument. */
		if (compopt_short(compopt_takes_path, argv[i])) {
			char *relpath;
			char *option;
			relpath = make_relative_path(x_strdup(argv[i] + 2));
			option = format("-%c%s", argv[i][1], relpath);
			args_add(stripped_args, option);
			free(relpath);
			free(option);
			continue;
		}

		/* options that take an argument */
		if (compopt_takes_arg(argv[i])) {
			if (i == argc-1) {
				cc_log("Missing argument to %s", argv[i]);
				stats_update(STATS_ARGS);
				result = false;
				goto out;
			}
			args_add(stripped_args, argv[i]);
			args_add(stripped_args, argv[i+1]);
			i++;
			continue;
		}

		/* other options */
		if (argv[i][0] == '-') {
			args_add(stripped_args, argv[i]);
			continue;
		}

		/* if an argument isn't a plain file then assume its
		   an option, not an input file. This allows us to
		   cope better with unusual compiler options */
		if (stat(argv[i], &st) != 0 || !S_ISREG(st.st_mode)) {
			cc_log("%s is not a regular file, not considering as input file",
			       argv[i]);
			args_add(stripped_args, argv[i]);
			continue;
		}

		if (input_file) {
			if (language_for_file(argv[i])) {
				cc_log("Multiple input files: %s and %s", input_file, argv[i]);
				stats_update(STATS_MULTIPLE);
			} else if (!found_c_opt) {
				cc_log("Called for link with %s", argv[i]);
				if (strstr(argv[i], "conftest.")) {
					stats_update(STATS_CONFTEST);
				} else {
					stats_update(STATS_LINK);
				}
			} else {
				cc_log("Unsupported source extension: %s", argv[i]);
				stats_update(STATS_SOURCELANG);
			}
			result = false;
			goto out;
		}

		/* Rewrite to relative to increase hit rate. */
		input_file = make_relative_path(x_strdup(argv[i]));
	}

	if (!input_file) {
		cc_log("No input file found");
		stats_update(STATS_NOINPUT);
		result = false;
		goto out;
	}

	if (found_pch || found_fpch_preprocess) {
		using_precompiled_header = true;
		if (!(conf->sloppiness & SLOPPY_TIME_MACROS)) {
			cc_log("You have to specify \"time_macros\" sloppiness when using"
			       " precompiled headers to get direct hits");
			cc_log("Disabling direct mode");
			stats_update(STATS_CANTUSEPCH);
			result = false;
			goto out;
		}
	}

	if (explicit_language && str_eq(explicit_language, "none")) {
		explicit_language = NULL;
	}
	file_language = language_for_file(input_file);
	if (explicit_language) {
		if (!language_is_supported(explicit_language)) {
			cc_log("Unsupported language: %s", explicit_language);
			stats_update(STATS_SOURCELANG);
			result = false;
			goto out;
		}
		actual_language = explicit_language;
	} else {
		actual_language = file_language;
	}

	output_is_precompiled_header =
		actual_language && strstr(actual_language, "-header") != NULL;

	if (!found_c_opt) {
		if (output_is_precompiled_header) {
			args_add(stripped_args, "-c");
		} else {
			cc_log("No -c option found");
			/* I find that having a separate statistic for autoconf tests is useful,
			   as they are the dominant form of "called for link" in many cases */
			if (strstr(input_file, "conftest.")) {
				stats_update(STATS_CONFTEST);
			} else {
				stats_update(STATS_LINK);
			}
			result = false;
			goto out;
		}
	}

	if (!actual_language) {
		cc_log("Unsupported source extension: %s", input_file);
		stats_update(STATS_SOURCELANG);
		result = false;
		goto out;
	}

	direct_i_file = language_is_preprocessed(actual_language);

	if (output_is_precompiled_header) {
		/* It doesn't work to create the .gch from preprocessed source. */
		cc_log("Creating precompiled header; not compiling preprocessed code");
		conf->run_second_cpp = true;
	}

	if (str_eq(conf->cpp_extension, "")) {
		const char *p_language = p_language_for_language(actual_language);
		free(conf->cpp_extension);
		conf->cpp_extension = x_strdup(extension_for_language(p_language) + 1);
	}

	/* don't try to second guess the compilers heuristics for stdout handling */
	if (output_obj && str_eq(output_obj, "-")) {
		stats_update(STATS_OUTSTDOUT);
		cc_log("Output file is -");
		result = false;
		goto out;
	}

	if (!output_obj) {
		if (output_is_precompiled_header) {
			output_obj = format("%s.gch", input_file);
		} else {
			char *p;
			output_obj = basename(input_file);
			p = strrchr(output_obj, '.');
			if (!p || !p[1]) {
				cc_log("Badly formed object filename");
				stats_update(STATS_ARGS);
				result = false;
				goto out;
			}
			p[1] = found_S_opt ? 's' : 'o';
			p[2] = 0;
		}
	}

	/* cope with -o /dev/null */
	if (!str_eq(output_obj,"/dev/null")
	    && stat(output_obj, &st) == 0
	    && !S_ISREG(st.st_mode)) {
		cc_log("Not a regular file: %s", output_obj);
		stats_update(STATS_DEVICE);
		result = false;
		goto out;
	}

	/*
	 * Some options shouldn't be passed to the real compiler when it compiles
	 * preprocessed code:
	 *
	 * -finput-charset=XXX (otherwise conversion happens twice)
	 * -x XXX (otherwise the wrong language is selected)
	 */
	*preprocessor_args = args_copy(stripped_args);
	if (input_charset) {
		args_add(*preprocessor_args, input_charset);
	}
	if (found_pch) {
		args_add(*preprocessor_args, "-fpch-preprocess");
	}
	if (explicit_language) {
		args_add(*preprocessor_args, "-x");
		args_add(*preprocessor_args, explicit_language);
	}

	/*
	 * Add flags for dependency generation only to the preprocessor command line.
	 */
	if (generating_dependencies) {
		if (!dependency_filename_specified) {
			char *default_depfile_name;
			char *base_name;

			base_name = remove_extension(output_obj);
			default_depfile_name = format("%s.d", base_name);
			free(base_name);
			args_add(dep_args, "-MF");
			args_add(dep_args, default_depfile_name);
			output_dep = make_relative_path(x_strdup(default_depfile_name));
		}

		if (!dependency_target_specified) {
			args_add(dep_args, "-MQ");
			args_add(dep_args, output_obj);
		}
	}

	if (conf->run_second_cpp) {
		*compiler_args = args_copy(*preprocessor_args);
	} else {
		*compiler_args = args_copy(stripped_args);
		if (explicit_language) {
			/*
			 * Workaround for a bug in Apple's patched distcc -- it doesn't properly
			 * reset the language specified with -x, so if -x is given, we have to
			 * specify the preprocessed language explicitly.
			 */
			args_add(*compiler_args, "-x");
			args_add(*compiler_args, p_language_for_language(explicit_language));
		}
	}

	if (found_c_opt) {
		args_add(*compiler_args, "-c");
	}

	/*
	 * Only pass dependency arguments to the preprocesor since Intel's C++
	 * compiler doesn't produce a correct .d file when compiling preprocessed
	 * source.
	 */
	args_extend(*preprocessor_args, dep_args);

out:
	args_free(stripped_args);
	args_free(dep_args);
	return result;
}

static void
create_initial_config_file(struct conf *conf, const char *path)
{
	unsigned max_files;
	uint64_t max_size;
	char *stats_dir;
	FILE *f;
	struct stat st;

	if (create_parent_dirs(path) != 0) {
		return;
	}

	stats_dir = format("%s/0", conf->cache_dir);
	if (stat(stats_dir, &st) == 0) {
		stats_get_obsolete_limits(stats_dir, &max_files, &max_size);
		/* STATS_MAXFILES and STATS_MAXSIZE was stored for each top directory. */
		max_files *= 16;
		max_size *= 16;
	} else {
		max_files = 0;
		max_size = conf->max_size;
	}
	free(stats_dir);

	f = fopen(path, "w");
	if (!f) {
		return;
	}
	if (max_files != 0) {
		fprintf(f, "max_files = %u\n", max_files);
		conf->max_files = max_files;
	}
	if (max_size != 0) {
		char *size = format_parsable_size_with_suffix(max_size);
		fprintf(f, "max_size = %s\n", size);
		free(size);
		conf->max_size = max_size;
	}
	fclose(f);
}

/*
 * Read config file(s), populate variables, create configuration file in cache
 * directory if missing, etc.
 */
static void
initialize(void)
{
	char *errmsg;
	char *p;
	struct stat st;
	bool should_create_initial_config = false;

	conf_free(conf);
	conf = conf_create();

	p = getenv("CCACHE_CONFIG_PATH");
	if (p) {
		primary_config_path = x_strdup(p);
	} else {
		secondary_config_path = format("%s/ccache.conf", TO_STRING(SYSCONFDIR));
		if (!conf_read(conf, secondary_config_path, &errmsg)) {
			if (stat(secondary_config_path, &st) == 0) {
				fatal("%s", errmsg);
			}
			/* Missing config file in SYSCONFDIR is OK. */
		}

		if ((p = getenv("CCACHE_DIR"))) {
			free(conf->cache_dir);
			conf->cache_dir = strdup(p);
		}

		primary_config_path = format("%s/ccache.conf", conf->cache_dir);
	}

	if (!conf_read(conf, primary_config_path, &errmsg)) {
		if (stat(primary_config_path, &st) == 0) {
			fatal("%s", errmsg);
		}
		should_create_initial_config = true;
	}

	if (!conf_update_from_environment(conf, &errmsg)) {
		fatal("%s", errmsg);
	}

	if (should_create_initial_config) {
		create_initial_config_file(conf, primary_config_path);
	}

	exitfn_init();
	exitfn_add_nullary(stats_flush);
	exitfn_add_nullary(clean_up_tmp_files);

	cc_log("=== CCACHE STARTED =========================================");

	if (conf->umask != UINT_MAX) {
		umask(conf->umask);
	}

	current_working_dir = get_cwd();
}

/* Reset the global state. Used by the test suite. */
void
cc_reset(void)
{
	conf_free(conf); conf = NULL;
	free(primary_config_path); primary_config_path = NULL;
	free(secondary_config_path); secondary_config_path = NULL;
	free(current_working_dir); current_working_dir = NULL;
	free(profile_dir); profile_dir = NULL;
	args_free(orig_args); orig_args = NULL;
	free(input_file); input_file = NULL;
	free(output_obj); output_obj = NULL;
	free(output_dep); output_dep = NULL;
	free(cached_obj_hash); cached_obj_hash = NULL;
	free(cached_obj); cached_obj = NULL;
	free(cached_stderr); cached_stderr = NULL;
	free(cached_dep); cached_dep = NULL;
	free(manifest_path); manifest_path = NULL;
	time_of_compilation = 0;
	if (included_files) {
		hashtable_destroy(included_files, 1); included_files = NULL;
	}
	generating_dependencies = false;
	i_tmpfile = NULL;
	direct_i_file = false;
	free(cpp_stderr); cpp_stderr = NULL;
	free(stats_file); stats_file = NULL;
	output_is_precompiled_header = false;

	initialize();
}

/* Make a copy of stderr that will not be cached, so things like
   distcc can send networking errors to it. */
static void
setup_uncached_err(void)
{
	char *buf;
	int uncached_fd;

	uncached_fd = dup(2);
	if (uncached_fd == -1) {
		cc_log("dup(2) failed: %s", strerror(errno));
		failed();
	}

	/* leak a pointer to the environment */
	buf = format("UNCACHED_ERR_FD=%d", uncached_fd);

	if (putenv(buf) == -1) {
		cc_log("putenv failed: %s", strerror(errno));
		failed();
	}
}

static void
configuration_logger(const char *descr, const char *origin, void *context)
{
	(void)context;
	cc_bulklog("Config: (%s) %s", origin, descr);
}

/* the main ccache driver function */
static void
ccache(int argc, char *argv[])
{
	bool put_object_in_manifest = false;
	struct file_hash *object_hash;
	struct file_hash *object_hash_from_manifest = NULL;
	struct mdfour common_hash;
	struct mdfour direct_hash;
	struct mdfour cpp_hash;

	/* Arguments (except -E) to send to the preprocessor. */
	struct args *preprocessor_args;

	/* Arguments to send to the real compiler. */
	struct args *compiler_args;

	orig_args = args_init(argc, argv);

	initialize();
	find_compiler();

	if (!str_eq(conf->log_file, "")) {
		conf_print_items(conf, configuration_logger, NULL);
	}

	if (conf->disable) {
		cc_log("ccache is disabled");
		failed();
	}

	setup_uncached_err();

	cc_log_argv("Command line: ", argv);
	cc_log("Hostname: %s", get_hostname());
	cc_log("Working directory: %s", current_working_dir);

	if (conf->unify) {
		cc_log("Direct mode disabled because unify mode is enabled");
		conf->direct_mode = false;
	}

	if (!cc_process_args(orig_args, &preprocessor_args, &compiler_args)) {
		failed();
	}

	cc_log("Source file: %s", input_file);
	if (generating_dependencies) {
		cc_log("Dependency file: %s", output_dep);
	}
	cc_log("Object file: %s", output_obj);

	hash_start(&common_hash);
	calculate_common_hash(preprocessor_args, &common_hash);

	/* try to find the hash using the manifest */
	direct_hash = common_hash;
	if (conf->direct_mode) {
		cc_log("Trying direct lookup");
		object_hash = calculate_object_hash(preprocessor_args, &direct_hash, 1);
		if (object_hash) {
			update_cached_result_globals(object_hash);

			/*
			 * If we can return from cache at this point then do
			 * so.
			 */
			from_cache(FROMCACHE_DIRECT_MODE, 0);

			/*
			 * Wasn't able to return from cache at this point.
			 * However, the object was already found in manifest,
			 * so don't readd it later.
			 */
			put_object_in_manifest = false;

			object_hash_from_manifest = object_hash;
		} else {
			/* Add object to manifest later. */
			put_object_in_manifest = true;
		}
	}

	/*
	 * Find the hash using the preprocessed output. Also updates
	 * included_files.
	 */
	cpp_hash = common_hash;
	cc_log("Running preprocessor");
	object_hash = calculate_object_hash(preprocessor_args, &cpp_hash, 0);
	if (!object_hash) {
		fatal("internal error: object hash from cpp returned NULL");
	}
	update_cached_result_globals(object_hash);

	if (object_hash_from_manifest
	    && !file_hashes_equal(object_hash_from_manifest, object_hash)) {
		/*
		 * The hash from manifest differs from the hash of the
		 * preprocessor output. This could be because:
		 *
		 * - The preprocessor produces different output for the same
		 *   input (not likely).
		 * - There's a bug in ccache (maybe incorrect handling of
		 *   compiler arguments).
		 * - The user has used a different CCACHE_BASEDIR (most
		 *   likely).
		 *
		 * The best thing here would probably be to remove the hash
		 * entry from the manifest. For now, we use a simpler method:
		 * just remove the manifest file.
		 */
		cc_log("Hash from manifest doesn't match preprocessor output");
		cc_log("Likely reason: different CCACHE_BASEDIRs used");
		cc_log("Removing manifest as a safety measure");
		x_unlink(manifest_path);

		put_object_in_manifest = true;
	}

	/* if we can return from cache at this point then do */
	from_cache(FROMCACHE_CPP_MODE, put_object_in_manifest);

	if (conf->read_only) {
		cc_log("Read-only mode; running real compiler");
		failed();
	}

	add_prefix(compiler_args);

	/* run real compiler, sending output to cache */
	to_cache(compiler_args);

	/* return from cache */
	from_cache(FROMCACHE_COMPILED_MODE, put_object_in_manifest);

	/* oh oh! */
	cc_log("Secondary from_cache failed");
	stats_update(STATS_ERROR);
	failed();
}

static void
configuration_printer(const char *descr, const char *origin, void *context)
{
	assert(context);
	fprintf(context, "(%s) %s\n", origin, descr);
}

/* the main program when not doing a compile */
static int
ccache_main_options(int argc, char *argv[])
{
	int c;
	char *errmsg;

	enum longopts {
		DUMP_MANIFEST
	};
	static const struct option options[] = {
		{"cleanup",       no_argument,       0, 'c'},
		{"clear",         no_argument,       0, 'C'},
		{"dump-manifest", required_argument, 0, DUMP_MANIFEST},
		{"help",          no_argument,       0, 'h'},
		{"max-files",     required_argument, 0, 'F'},
		{"max-size",      required_argument, 0, 'M'},
		{"set-config",    required_argument, 0, 'o'},
		{"print-config",  no_argument,       0, 'p'},
		{"show-stats",    no_argument,       0, 's'},
		{"version",       no_argument,       0, 'V'},
		{"zero-stats",    no_argument,       0, 'z'},
		{0, 0, 0, 0}
	};

	while ((c = getopt_long(argc, argv, "cChF:M:o:psVz", options, NULL)) != -1) {
		switch (c) {
		case DUMP_MANIFEST:
			manifest_dump(optarg, stdout);
			break;

		case 'c': /* --cleanup */
			initialize();
			cleanup_all(conf);
			printf("Cleaned cache\n");
			break;

		case 'C': /* --clear */
			initialize();
			wipe_all(conf);
			printf("Cleared cache\n");
			break;

		case 'h': /* --help */
			fputs(USAGE_TEXT, stdout);
			exit(0);

		case 'F': /* --max-files */
			{
				unsigned files;
				initialize();
				files = atoi(optarg);
				if (conf_set_value_in_file(primary_config_path, "max_files", optarg,
				                           &errmsg)) {
					if (files == 0) {
						printf("Unset cache file limit\n");
					} else {
						printf("Set cache file limit to %u\n", files);
					}
				} else {
					fatal("could not set cache file limit: %s", errmsg);
				}
			}
			break;

		case 'M': /* --max-size */
			{
				uint64_t size;
				initialize();
				if (!parse_size_with_suffix(optarg, &size)) {
					fatal("invalid size: %s", optarg);
				}
				if (conf_set_value_in_file(primary_config_path, "max_size", optarg,
				                           &errmsg)) {
					if (size == 0) {
						printf("Unset cache size limit\n");
					} else {
						char *s = format_human_readable_size(size);
						printf("Set cache size limit to %s\n", s);
						free(s);
					}
				} else {
					fatal("could not set cache size limit: %s", errmsg);
				}
			}
			break;

		case 'o': /* --set-config */
			{
				char *errmsg, *key, *value, *p;
				initialize();
				p = strchr(optarg, '=');
				if (!p) {
					fatal("missing equal sign in \"%s\"", optarg);
				}
				key = x_strndup(optarg, p - optarg);
				value = p + 1;
				if (!conf_set_value_in_file(primary_config_path, key, value, &errmsg)) {
					fatal("%s", errmsg);
				}
				free(key);
			}
			break;

		case 'p': /* --print-config */
			initialize();
			conf_print_items(conf, configuration_printer, stdout);
			break;

		case 's': /* --show-stats */
			initialize();
			stats_summary(conf);
			break;

		case 'V': /* --version */
			fprintf(stdout, VERSION_TEXT, CCACHE_VERSION);
			exit(0);

		case 'z': /* --zero-stats */
			initialize();
			stats_zero();
			printf("Statistics cleared\n");
			break;

		default:
			fputs(USAGE_TEXT, stderr);
			exit(1);
		}
	}

	return 0;
}

int
ccache_main(int argc, char *argv[])
{
<<<<<<< HEAD
=======
	char *p;
	char *program_name;

	exitfn_init();
	exitfn_add_nullary(stats_flush);
	exitfn_add_nullary(clean_up_tmp_files);

	/* check for logging early so cc_log messages start working ASAP */
	cache_logfile = getenv("CCACHE_LOGFILE");
	cc_log("=== CCACHE STARTED =========================================");

	/* the user might have set CCACHE_UMASK */
	p = getenv("CCACHE_UMASK");
	if (p) {
		mode_t mask;
		errno = 0;
		mask = strtol(p, NULL, 8);
		if (errno == 0) {
			umask(mask);
		}
	}

	cache_dir = getenv("CCACHE_DIR");
	if (cache_dir) {
		cache_dir = x_strdup(cache_dir);
	} else {
		const char *home_directory = get_home_directory();
		if (home_directory) {
			cache_dir = format("%s/.ccache", home_directory);
		}
	}

>>>>>>> 0593625c
	/* check if we are being invoked as "ccache" */
	char *program_name = basename(argv[0]);
	if (same_executable_name(program_name, MYNAME)) {
		if (argc < 2) {
			fputs(USAGE_TEXT, stderr);
			exit(1);
		}
		/* if the first argument isn't an option, then assume we are
		   being passed a compiler name and options */
		if (argv[1][0] == '-') {
			return ccache_main_options(argc, argv);
		}
	}
	free(program_name);

	ccache(argc, argv);
	return 1;
}<|MERGE_RESOLUTION|>--- conflicted
+++ resolved
@@ -2405,41 +2405,6 @@
 int
 ccache_main(int argc, char *argv[])
 {
-<<<<<<< HEAD
-=======
-	char *p;
-	char *program_name;
-
-	exitfn_init();
-	exitfn_add_nullary(stats_flush);
-	exitfn_add_nullary(clean_up_tmp_files);
-
-	/* check for logging early so cc_log messages start working ASAP */
-	cache_logfile = getenv("CCACHE_LOGFILE");
-	cc_log("=== CCACHE STARTED =========================================");
-
-	/* the user might have set CCACHE_UMASK */
-	p = getenv("CCACHE_UMASK");
-	if (p) {
-		mode_t mask;
-		errno = 0;
-		mask = strtol(p, NULL, 8);
-		if (errno == 0) {
-			umask(mask);
-		}
-	}
-
-	cache_dir = getenv("CCACHE_DIR");
-	if (cache_dir) {
-		cache_dir = x_strdup(cache_dir);
-	} else {
-		const char *home_directory = get_home_directory();
-		if (home_directory) {
-			cache_dir = format("%s/.ccache", home_directory);
-		}
-	}
-
->>>>>>> 0593625c
 	/* check if we are being invoked as "ccache" */
 	char *program_name = basename(argv[0]);
 	if (same_executable_name(program_name, MYNAME)) {
